//! Axum http server factory. Axum provides routing capability on top of Hyper HTTP.
use crate::configuration::{Configuration, ListenAddr};
use crate::http_compat;
use crate::http_server_factory::{HttpServerFactory, HttpServerHandle, Listener, NetworkStream};
use crate::layers::DEFAULT_BUFFER_SIZE;
use crate::plugin::Handler;
use crate::router::ApolloRouterError;
use crate::ResponseBody;
<<<<<<< HEAD
=======
use crate::{http_compat, Handler};
use crate::{prelude::*, DEFAULT_BUFFER_SIZE};
use async_compression::tokio::write::{BrotliDecoder, GzipDecoder, ZlibDecoder};
>>>>>>> 02e91ef9
use axum::extract::{Extension, Host, OriginalUri};
use axum::http::{header::HeaderMap, StatusCode};
use axum::middleware::{self, Next};
use axum::response::*;
use axum::routing::get;
use axum::Router;
use bytes::Bytes;
use futures::stream::BoxStream;
use futures::{channel::oneshot, prelude::*};
use http::header::CONTENT_ENCODING;
use http::{HeaderValue, Request, Uri};
use hyper::server::conn::Http;
use hyper::Body;
use opentelemetry::global;
use opentelemetry::trace::{SpanKind, TraceContextExt};
use serde_json::json;
use std::collections::HashMap;
use std::pin::Pin;
use std::str::FromStr;
use std::sync::Arc;
use std::time::{Duration, Instant};
use tokio::io::AsyncWriteExt;
use tokio::net::TcpListener;
#[cfg(unix)]
use tokio::net::UnixListener;
use tokio::sync::Notify;
use tower::buffer::Buffer;
use tower::util::BoxService;
use tower::MakeService;
use tower::{BoxError, ServiceExt};
use tower_http::compression::CompressionLayer;
use tower_http::trace::{MakeSpan, TraceLayer};
use tower_service::Service;
use tracing::{Level, Span};

/// A basic http server using Axum.
/// Uses streaming as primary method of response.
/// Redirects to studio for GET requests.
#[derive(Debug)]
pub(crate) struct AxumHttpServerFactory;

impl AxumHttpServerFactory {
    pub(crate) fn new() -> Self {
        Self
    }
}

type BufferedService = Buffer<
    BoxService<
        http_compat::Request<crate::Request>,
        http_compat::Response<BoxStream<'static, ResponseBody>>,
        BoxError,
    >,
    http_compat::Request<crate::Request>,
>;

impl HttpServerFactory for AxumHttpServerFactory {
    type Future = Pin<Box<dyn Future<Output = Result<HttpServerHandle, ApolloRouterError>> + Send>>;

    fn create<RS>(
        &self,
        service: RS,
        configuration: Arc<Configuration>,
        listener: Option<Listener>,
        plugin_handlers: HashMap<String, Handler>,
    ) -> Self::Future
    where
        RS: Service<
                http_compat::Request<crate::Request>,
                Response = http_compat::Response<BoxStream<'static, ResponseBody>>,
                Error = BoxError,
            > + Send
            + Sync
            + Clone
            + 'static,

        <RS as Service<http_compat::Request<crate::Request>>>::Future: std::marker::Send,
    {
        let boxed_service = Buffer::new(service.boxed(), DEFAULT_BUFFER_SIZE);
        Box::pin(async move {
            let (shutdown_sender, shutdown_receiver) = oneshot::channel::<()>();
            let listen_address = configuration.server.listen.clone();

            let cors = configuration
                .server
                .cors
                .clone()
                .unwrap_or_default()
                .into_layer()
                .map_err(|e| {
                    ApolloRouterError::ConfigError(
                        crate::configuration::ConfigurationError::LayerConfiguration {
                            layer: "Cors".to_string(),
                            error: e,
                        },
                    )
                })?;
            let graphql_endpoint = if configuration.server.endpoint.ends_with("/*") {
                // Needed for axum (check the axum docs for more information about wildcards https://docs.rs/axum/latest/axum/struct.Router.html#wildcards)
                format!("{}router_extra_path", configuration.server.endpoint)
            } else {
                configuration.server.endpoint.clone()
            };
            let mut router = Router::new()
                .route(
                    &graphql_endpoint,
                    get({
                        let display_landing_page = configuration.server.landing_page;
                        move |host: Host,
                              service: Extension<BufferedService>,
                              http_request: Request<Body>| {
                            handle_get(host, service, http_request, display_landing_page)
                        }
                    })
                    .post(handle_post),
                )
                .layer(middleware::from_fn(decompress_request_body))
                .layer(
                    TraceLayer::new_for_http()
                        .make_span_with(PropagatingMakeSpan::new())
                        .on_response(|resp: &Response<_>, _duration: Duration, span: &Span| {
                            if resp.status() >= StatusCode::BAD_REQUEST {
                                span.record(
                                    "otel.status_code",
                                    &opentelemetry::trace::StatusCode::Error.as_str(),
                                );
                            } else {
                                span.record(
                                    "otel.status_code",
                                    &opentelemetry::trace::StatusCode::Ok.as_str(),
                                );
                            }
                        }),
                )
                .route(&configuration.server.health_check_path, get(health_check))
                .layer(Extension(boxed_service))
                .layer(cors)
                .layer(CompressionLayer::new()); // To compress response body

            for (plugin_name, handler) in plugin_handlers {
                router = router.route(
                    &format!("/plugins/{}/*path", plugin_name),
                    get({
                        let new_handler = handler.clone();
                        move |host: Host, request_parts: Request<Body>| {
                            custom_plugin_handler(host, request_parts, new_handler)
                        }
                    })
                    .post({
                        let new_handler = handler.clone();
                        move |host: Host, request_parts: Request<Body>| {
                            custom_plugin_handler(host, request_parts, new_handler)
                        }
                    }),
                );
            }

            let svc = router.into_make_service();

            // if we received a TCP listener, reuse it, otherwise create a new one
            #[cfg_attr(not(unix), allow(unused_mut))]
            let mut listener = if let Some(listener) = listener {
                listener
            } else {
                match listen_address {
                    ListenAddr::SocketAddr(addr) => Listener::Tcp(
                        TcpListener::bind(addr)
                            .await
                            .map_err(ApolloRouterError::ServerCreationError)?,
                    ),
                    #[cfg(unix)]
                    ListenAddr::UnixSocket(path) => Listener::Unix(
                        UnixListener::bind(path).map_err(ApolloRouterError::ServerCreationError)?,
                    ),
                }
            };
            let actual_listen_address = listener
                .local_addr()
                .map_err(ApolloRouterError::ServerCreationError)?;

            tracing::info!(
                "GraphQL endpoint exposed at {}{} 🚀",
                actual_listen_address,
                configuration.server.endpoint
            );
            // this server reproduces most of hyper::server::Server's behaviour
            // we select over the stop_listen_receiver channel and the listener's
            // accept future. If the channel received something or the sender
            // was dropped, we stop using the listener and send it back through
            // listener_receiver
            let server = async move {
                tokio::pin!(shutdown_receiver);

                let connection_shutdown = Arc::new(Notify::new());
                let mut max_open_file_warning = None;

                loop {
                    tokio::select! {
                        _ = &mut shutdown_receiver => {
                            break;
                        }
                        res = listener.accept() => {
                            let mut svc = svc.clone();
                            let connection_shutdown = connection_shutdown.clone();

                            match res {
                                Ok(res) => {
                                    if max_open_file_warning.is_some(){
                                        tracing::info!("can accept connections again");
                                        max_open_file_warning = None;
                                    }

                                    tokio::task::spawn(async move{
                                        match res {
                                            NetworkStream::Tcp(stream) => {
                                                // TODO: unwrap?
                                                let app = svc.make_service(&stream).await.unwrap();
                                                stream
                                                    .set_nodelay(true)
                                                    .expect(
                                                        "this should not fail unless the socket is invalid",
                                                    );
                                                    let connection = Http::new()
                                                    .http1_keep_alive(true)
                                                    .serve_connection(stream, app);

                                                tokio::pin!(connection);
                                                tokio::select! {
                                                    // the connection finished first
                                                    _res = &mut connection => {
                                                    }
                                                    // the shutdown receiver was triggered first,
                                                    // so we tell the connection to do a graceful shutdown
                                                    // on the next request, then we wait for it to finish
                                                    _ = connection_shutdown.notified() => {
                                                        let c = connection.as_mut();
                                                        c.graceful_shutdown();

                                                        let _= connection.await;
                                                    }
                                                }
                                            }
                                            #[cfg(unix)]
                                            NetworkStream::Unix(stream) => {
                                                // TODO: unwrap?
                                                let app = svc.make_service(&stream).await.unwrap();
                                                let connection = Http::new()
                                                .http1_keep_alive(true)
                                                .serve_connection(stream, app);

                                                tokio::pin!(connection);
                                                tokio::select! {
                                                    // the connection finished first
                                                    _res = &mut connection => {
                                                    }
                                                    // the shutdown receiver was triggered first,
                                                    // so we tell the connection to do a graceful shutdown
                                                    // on the next request, then we wait for it to finish
                                                    _ = connection_shutdown.notified() => {
                                                        let c = connection.as_mut();
                                                        c.graceful_shutdown();

                                                        let _= connection.await;
                                                    }
                                                }
                                            }
                                        }
                                    });
                                }

                                Err(e) => match e.kind() {
                                    // this is already handled by moi and tokio
                                    //std::io::ErrorKind::WouldBlock => todo!(),

                                    // should be treated as EAGAIN
                                    // https://man7.org/linux/man-pages/man2/accept.2.html
                                    // Linux accept() (and accept4()) passes already-pending network
                                    // errors on the new socket as an error code from accept().  This
                                    // behavior differs from other BSD socket implementations.  For
                                    // reliable operation the application should detect the network
                                    // errors defined for the protocol after accept() and treat them
                                    // like EAGAIN by retrying.  In the case of TCP/IP, these are
                                    // ENETDOWN, EPROTO, ENOPROTOOPT, EHOSTDOWN, ENONET, EHOSTUNREACH,
                                    // EOPNOTSUPP, and ENETUNREACH.
                                    //
                                    // those errors are not supported though: needs the unstable io_error_more feature
                                    // std::io::ErrorKind::NetworkDown => todo!(),
                                    // std::io::ErrorKind::HostUnreachable => todo!(),
                                    // std::io::ErrorKind::NetworkUnreachable => todo!(),

                                    //ECONNABORTED
                                    std::io::ErrorKind::ConnectionAborted|
                                    //EINTR
                                    std::io::ErrorKind::Interrupted|
                                    // EINVAL
                                    std::io::ErrorKind::InvalidInput|
                                    std::io::ErrorKind::PermissionDenied |
                                    std::io::ErrorKind::TimedOut |
                                    std::io::ErrorKind::ConnectionReset|
                                    std::io::ErrorKind::NotConnected => {
                                        // the socket was invalid (maybe timedout waiting in accept queue, or was closed)
                                        // we should ignore that and get to the next one
                                        continue;
                                    }

                                    // EPROTO, EOPNOTSUPP, EBADF, EFAULT, EMFILE, ENOBUFS, ENOMEM, ENOTSOCK
                                    std::io::ErrorKind::Other => {
                                        match e.raw_os_error() {
                                            Some(libc::EMFILE) | Some(libc::ENFILE) => {
                                                match max_open_file_warning {
                                                    None => {
                                                        tracing::error!("reached the max open file limit, cannot accept any new connection");
                                                        max_open_file_warning = Some(Instant::now());
                                                    }
                                                    Some(last) => if Instant::now() - last < Duration::from_secs(60) {
                                                        tracing::error!("still at the max open file limit, cannot accept any new connection");
                                                    }
                                                }
                                            }
                                            _ => {}
                                        }
                                        continue;
                                    }

                                    /* we should ignore the remaining errors as they're not supposed
                                    to happen with the accept() call
                                    std::io::ErrorKind::NotFound => todo!(),
                                    std::io::ErrorKind::AddrInUse => todo!(),
                                    std::io::ErrorKind::AddrNotAvailable => todo!(),
                                    std::io::ErrorKind::BrokenPipe => todo!(),
                                    std::io::ErrorKind::AlreadyExists => todo!(),
                                    std::io::ErrorKind::InvalidData => todo!(),
                                    std::io::ErrorKind::WriteZero => todo!(),

                                    std::io::ErrorKind::Unsupported => todo!(),
                                    std::io::ErrorKind::UnexpectedEof => todo!(),
                                    std::io::ErrorKind::OutOfMemory => todo!(),*/
                                    _ => {
                                        continue;
                                    }

                                }
                            }
                        }
                    }
                }

                // the shutdown receiver was triggered so we break out of
                // the server loop, tell the currently active connections to stop
                // then return the TCP listen socket
                connection_shutdown.notify_waiters();
                listener
            };

            // Spawn the server into a runtime
            let server_future = tokio::task::spawn(server)
                .map_err(|_| ApolloRouterError::HttpServerLifecycleError)
                .boxed();

            Ok(HttpServerHandle::new(
                shutdown_sender,
                server_future,
                actual_listen_address,
            ))
        })
    }
}

#[derive(Debug)]
struct CustomRejection {
    #[allow(dead_code)]
    msg: String,
}

async fn custom_plugin_handler(
    Host(host): Host,
    request: Request<Body>,
    handler: Handler,
) -> impl IntoResponse {
    let (mut head, body) = request.into_parts();
    let body = hyper::body::to_bytes(body)
        .await
        .map_err(|err| err.to_string())?;
    head.uri = Uri::from_str(&format!("http://{}{}", host, head.uri))
        .expect("if the authority is some then the URL is valid; qed");
    let req = http_compat::Request::from_parts(head, body);
    let res = handler.oneshot(req).await.map_err(|err| err.to_string())?;

    let is_json = matches!(
        res.body(),
        ResponseBody::GraphQL(_) | ResponseBody::RawJSON(_)
    );

    let mut res = res.map(|body| match body {
        ResponseBody::GraphQL(res) => {
            Bytes::from(serde_json::to_vec(&res).expect("responsebody is serializable; qed"))
        }
        ResponseBody::RawJSON(res) => {
            Bytes::from(serde_json::to_vec(&res).expect("responsebody is serializable; qed"))
        }
        ResponseBody::Text(res) => Bytes::from(res),
    });

    if is_json {
        res.headers_mut().insert(
            http::header::CONTENT_TYPE,
            HeaderValue::from_static("application/json"),
        );
    }

    Ok::<_, String>(res)
}

async fn handle_get(
    Host(host): Host,
    Extension(service): Extension<BufferedService>,
    http_request: Request<Body>,
    display_landing_page: bool,
) -> impl IntoResponse {
    if http_request
        .headers()
        .get(&http::header::ACCEPT)
        .map(prefers_html)
        .unwrap_or_default()
        && display_landing_page
    {
        return display_home_page().into_response();
    }

    if let Some(request) = http_request
        .uri()
        .query()
        .and_then(|q| crate::Request::from_urlencoded_query(q.to_string()).ok())
    {
        let mut http_request = http_request.map(|_| request);
        *http_request.uri_mut() = Uri::from_str(&format!("http://{}{}", host, http_request.uri()))
            .expect("the URL is already valid because it comes from axum; qed");
        return run_graphql_request(service, http_request)
            .await
            .into_response();
    }

    (StatusCode::BAD_REQUEST, "Invalid Graphql request").into_response()
}

async fn handle_post(
    Host(host): Host,
    OriginalUri(uri): OriginalUri,
    Json(request): Json<crate::Request>,
    Extension(service): Extension<BufferedService>,
    header_map: HeaderMap,
) -> impl IntoResponse {
    let mut http_request = Request::post(
        Uri::from_str(&format!("http://{}{}", host, uri))
            .expect("the URL is already valid because it comes from axum; qed"),
    )
    .body(request)
    .expect("body has already been parsed; qed");
    *http_request.headers_mut() = header_map;

    run_graphql_request(service, http_request)
        .await
        .into_response()
}

fn display_home_page() -> Html<Bytes> {
    let html = Bytes::from_static(include_bytes!("../resources/index.html"));
    Html(html)
}

async fn health_check() -> impl IntoResponse {
    Json(json!({ "status": "pass" }))
}

async fn run_graphql_request(
    service: BufferedService,
    http_request: Request<crate::Request>,
) -> impl IntoResponse {
    match service.ready_oneshot().await {
        Ok(mut service) => {
            let (head, body) = http_request.into_parts();

            match service
                .call(http_compat::Request::from_parts(head, body))
                .await
            {
                Err(e) => {
                    tracing::error!("router service call failed: {}", e);
                    (
                        StatusCode::INTERNAL_SERVER_ERROR,
                        "router service call failed",
                    )
                        .into_response()
                }
                Ok(response) => {
                    let (parts, mut stream) = response.into_parts();
                    match stream.next().await {
                        None => {
                            tracing::error!("router service is not available to process request",);
                            (
                                StatusCode::SERVICE_UNAVAILABLE,
                                "router service is not available to process request",
                            )
                                .into_response()
                        }
                        Some(response) => {
                            tracing::trace_span!("serialize_response").in_scope(|| {
                                http_compat::Response::from_parts(parts, response).into_response()
                                //response.into_response()
                            })
                        }
                    }
                }
            }
        }
        Err(e) => {
            tracing::error!("router service is not available to process request: {}", e);
            (
                StatusCode::SERVICE_UNAVAILABLE,
                "router service is not available to process request",
            )
                .into_response()
        }
    }
}

fn prefers_html(accept_header: &HeaderValue) -> bool {
    accept_header
        .to_str()
        .map(|accept_str| {
            accept_str
                .split(',')
                .map(|a| a.trim())
                .any(|a| a == "text/html")
        })
        .unwrap_or_default()
}

async fn decompress_request_body(
    req: Request<Body>,
    next: Next<Body>,
) -> Result<Response, Response> {
    let (parts, body) = req.into_parts();
    let content_encoding = parts.headers.get(&CONTENT_ENCODING);
    macro_rules! decode_body {
        ($decoder: ident, $error_message: expr) => {{
            let body_bytes = hyper::body::to_bytes(body)
                .map_err(|err| {
                    (
                        StatusCode::BAD_REQUEST,
                        format!("cannot read request body: {err}"),
                    )
                        .into_response()
                })
                .await?;
            let mut decoder = $decoder::new(Vec::new());
            decoder.write_all(&body_bytes).await.map_err(|err| {
                (
                    StatusCode::BAD_REQUEST,
                    format!("{}: {err}", $error_message),
                )
                    .into_response()
            })?;
            decoder.shutdown().await.map_err(|err| {
                (
                    StatusCode::BAD_REQUEST,
                    format!("{}: {err}", $error_message),
                )
                    .into_response()
            })?;

            Ok(next
                .run(Request::from_parts(parts, Body::from(decoder.into_inner())))
                .await)
        }};
    }

    match content_encoding {
        Some(content_encoding) => match content_encoding.to_str() {
            Ok(content_encoding_str) => match content_encoding_str {
                "br" => decode_body!(BrotliDecoder, "cannot decompress (brotli) request body"),
                "gzip" => decode_body!(GzipDecoder, "cannot decompress (gzip) request body"),
                "deflate" => decode_body!(ZlibDecoder, "cannot decompress (deflate) request body"),
                "identity" => Ok(next.run(Request::from_parts(parts, body)).await),
                unknown => {
                    tracing::error!("unknown content-encoding header value {:?}", unknown);
                    Err((
                        StatusCode::BAD_REQUEST,
                        format!("unknown content-encoding header value: {unknown:?}"),
                    )
                        .into_response())
                }
            },

            Err(err) => Err((
                StatusCode::BAD_REQUEST,
                format!("cannot read content-encoding header: {err}"),
            )
                .into_response()),
        },
        None => Ok(next.run(Request::from_parts(parts, body)).await),
    }
}

#[derive(Clone)]
struct PropagatingMakeSpan;

impl PropagatingMakeSpan {
    fn new() -> Self {
        Self {}
    }
}

impl<B> MakeSpan<B> for PropagatingMakeSpan {
    fn make_span(&mut self, request: &http::Request<B>) -> Span {
        // Before we make the span we need to attach span info that may have come in from the request.
        let context = global::get_text_map_propagator(|propagator| {
            propagator.extract(&opentelemetry_http::HeaderExtractor(request.headers()))
        });

        // If there was no span from the request then it will default to the NOOP span.
        // Attaching the NOOP span has the effect of preventing further tracing.
        if context.span().span_context().is_valid() {
            // We have a valid remote span, attach it to the current thread before creating the root span.
            let _context_guard = context.attach();
            tracing::span!(
                Level::INFO,
                "request",
                method = %request.method(),
                uri = %request.uri(),
                version = ?request.version(),
                "otel.kind" = %SpanKind::Server,
                "otel.status_code" = %opentelemetry::trace::StatusCode::Unset.as_str()
            )
        } else {
            // No remote span, we can go ahead and create the span without context.
            tracing::span!(
                Level::INFO,
                "request",
                method = %request.method(),
                uri = %request.uri(),
                version = ?request.version(),
                "otel.kind" = %SpanKind::Server,
                "otel.status_code" = %opentelemetry::trace::StatusCode::Unset.as_str()
            )
        }
    }
}

#[cfg(test)]
mod tests {
    use super::*;
    use crate::configuration::Cors;
    use crate::http_compat::Request;
    use async_compression::tokio::write::GzipEncoder;
    use http::header::{self, ACCEPT_ENCODING, CONTENT_TYPE};
    use mockall::mock;
    use reqwest::header::{
        ACCEPT, ACCESS_CONTROL_ALLOW_HEADERS, ACCESS_CONTROL_ALLOW_METHODS,
        ACCESS_CONTROL_ALLOW_ORIGIN, ACCESS_CONTROL_REQUEST_HEADERS, ACCESS_CONTROL_REQUEST_METHOD,
        ORIGIN,
    };
    use reqwest::redirect::Policy;
    use reqwest::{Client, Method, StatusCode};
    use serde_json::json;
    use std::net::SocketAddr;
    use std::str::FromStr;
    use test_log::test;
    use tower::service_fn;

    macro_rules! assert_header {
        ($response:expr, $header:expr, $expected:expr $(, $msg:expr)?) => {
            assert_eq!(
                $response
                    .headers()
                    .get_all($header)
                    .iter()
                    .map(|v|v.to_str().unwrap().to_string())
                    .collect::<Vec<_>>(),
                $expected
                $(, $msg)*
            );
        };
    }

    /// `assert_header_contains` works like `assert_headers`,
    /// except it doesn't care for the order of the items
    macro_rules! assert_header_contains {
        ($response:expr, $header:expr, $expected:expr $(, $msg:expr)?) => {
            let header_values = $response
            .headers()
            .get_all($header)
            .iter()
            .map(|v|v.to_str().unwrap().to_string())
            .collect::<Vec<_>>();

            for e in $expected {
                assert!(
                    header_values
                        .iter()
                        .find(|header_value| header_value.contains(&e.to_string()))
                        .is_some(),
                    $($msg)*
                );
            }

        };
    }

    mock! {
        #[derive(Debug)]
        RouterService {
            fn service_call(&mut self, req: Request<crate::Request>) -> Result<http_compat::Response<BoxStream<'static, ResponseBody>>, BoxError>;
        }
    }

    async fn init(mut mock: MockRouterService) -> (HttpServerHandle, Client) {
        let server_factory = AxumHttpServerFactory::new();
        let (service, mut handle) = tower_test::mock::spawn();

        tokio::spawn(async move {
            loop {
                while let Some((request, responder)) = handle.next_request().await {
                    match mock.service_call(request) {
                        Ok(response) => responder.send_response(response),
                        Err(err) => responder.send_error(err),
                    }
                }
            }
        });
        let server = server_factory
            .create(
                service.into_inner(),
                Arc::new(
                    Configuration::builder()
                        .server(
                            crate::configuration::Server::builder()
                                .listen(SocketAddr::from_str("127.0.0.1:0").unwrap())
                                .cors(
                                    Cors::builder()
                                        .origins(vec!["http://studio".to_string()])
                                        .build(),
                                )
                                .build(),
                        )
                        .build(),
                ),
                None,
                HashMap::new(),
            )
            .await
            .expect("Failed to create server factory");
        let mut default_headers = HeaderMap::new();
        default_headers.insert(CONTENT_TYPE, HeaderValue::from_static("application/json"));

        let client = reqwest::Client::builder()
            .default_headers(default_headers)
            .redirect(Policy::none())
            .build()
            .unwrap();
        (server, client)
    }

    async fn init_with_config(
        mut mock: MockRouterService,
        conf: Configuration,
        plugin_handlers: HashMap<String, Handler>,
    ) -> (HttpServerHandle, Client) {
        let server_factory = AxumHttpServerFactory::new();
        let (service, mut handle) = tower_test::mock::spawn();

        tokio::spawn(async move {
            loop {
                while let Some((request, responder)) = handle.next_request().await {
                    match mock.service_call(request) {
                        Ok(response) => responder.send_response(response),
                        Err(err) => responder.send_error(err),
                    }
                }
            }
        });
        let server = server_factory
            .create(service.into_inner(), Arc::new(conf), None, plugin_handlers)
            .await
            .expect("Failed to create server factory");
        let mut default_headers = HeaderMap::new();
        default_headers.insert(CONTENT_TYPE, HeaderValue::from_static("application/json"));

        let client = reqwest::Client::builder()
            .default_headers(default_headers)
            .redirect(Policy::none())
            .build()
            .unwrap();
        (server, client)
    }

    #[cfg(unix)]
    async fn init_unix(
        mut mock: MockRouterService,
        temp_dir: &tempfile::TempDir,
    ) -> HttpServerHandle {
        let server_factory = AxumHttpServerFactory::new();
        let (service, mut handle) = tower_test::mock::spawn();

        tokio::spawn(async move {
            loop {
                while let Some((request, responder)) = handle.next_request().await {
                    match mock.service_call(request) {
                        Ok(response) => responder.send_response(response),
                        Err(err) => responder.send_error(err),
                    }
                }
            }
        });
        let server = server_factory
            .create(
                service.into_inner(),
                Arc::new(
                    Configuration::builder()
                        .server(
                            crate::configuration::Server::builder()
                                .listen(ListenAddr::UnixSocket(temp_dir.as_ref().join("sock")))
                                .cors(
                                    Cors::builder()
                                        .origins(vec!["http://studio".to_string()])
                                        .build(),
                                )
                                .build(),
                        )
                        .build(),
                ),
                None,
                HashMap::new(),
            )
            .await
            .expect("Failed to create server factory");

        server
    }

    #[tokio::test]
    async fn it_display_home_page() -> Result<(), ApolloRouterError> {
        // TODO re-enable after the release
        // test_span::init();
        // let root_span = info_span!("root");
        // {
        // let _guard = root_span.enter();
        let expectations = MockRouterService::new();
        let (server, client) = init(expectations).await;

        // Regular studio redirect
        let response = client
            .get(&format!("{}/", server.listen_address()))
            .header(ACCEPT, "text/html")
            .send()
            .await
            .unwrap();
        assert_eq!(
            response.status(),
            StatusCode::OK,
            "{}",
            response.text().await.unwrap()
        );
        assert_eq!(response.bytes().await.unwrap(), display_home_page().0);
        // }
        // insta::assert_json_snapshot!(test_span::get_spans_for_root(
        //     &root_span.id().unwrap(),
        //     &test_span::Filter::new(Level::INFO)
        // ));
        Ok(())
    }

    #[tokio::test]
<<<<<<< HEAD
    async fn malformed_request() -> Result<(), ApolloRouterError> {
=======
    async fn it_compress_response_body() -> Result<(), FederatedServerError> {
        let expected_response = graphql::Response::builder()
            .data(json!({"response": "yayyyyyyyyyyyyyyyyyyyyyyyyyyyyyyyyyyyyyyyyyyy"})) // Body must be bigger than 32 to be compressed
            .build();
        let example_response = expected_response.clone();
        let mut expectations = MockRouterService::new();
        expectations
            .expect_service_call()
            .times(2)
            .returning(move |_req| {
                let example_response = example_response.clone();
                Ok(http_compat::Response::from_response_to_stream(
                    http::Response::builder()
                        .status(200)
                        .body(ResponseBody::GraphQL(example_response))
                        .unwrap(),
                ))
            });
        let (server, client) = init(expectations).await;
        let url = format!("{}/", server.listen_address());

        // Post query
        let response = client
            .post(url.as_str())
            .header(ACCEPT_ENCODING, HeaderValue::from_static("gzip"))
            .body(json!({ "query": "query" }).to_string())
            .send()
            .await
            .unwrap()
            .error_for_status()
            .unwrap();
        assert_eq!(
            response.headers().get(&CONTENT_ENCODING),
            Some(&HeaderValue::from_static("gzip"))
        );

        // Decompress body
        let body_bytes = response.bytes().await.unwrap();
        let mut decoder = GzipDecoder::new(Vec::new());
        decoder.write_all(&body_bytes.to_vec()).await.unwrap();
        decoder.shutdown().await.unwrap();
        let response = decoder.into_inner();
        let graphql_resp: graphql::Response = serde_json::from_slice(&response).unwrap();
        assert_eq!(graphql_resp, expected_response);

        // Get query
        let response = client
            .get(url.as_str())
            .header(ACCEPT_ENCODING, HeaderValue::from_static("gzip"))
            .query(&json!({ "query": "query" }))
            .send()
            .await
            .unwrap()
            .error_for_status()
            .unwrap();

        assert_eq!(
            response.headers().get(header::CONTENT_TYPE),
            Some(&HeaderValue::from_static("application/json"))
        );
        assert_eq!(
            response.headers().get(&CONTENT_ENCODING),
            Some(&HeaderValue::from_static("gzip"))
        );

        // Decompress body
        let body_bytes = response.bytes().await.unwrap();
        let mut decoder = GzipDecoder::new(Vec::new());
        decoder.write_all(&body_bytes.to_vec()).await.unwrap();
        decoder.shutdown().await.unwrap();
        let response = decoder.into_inner();
        let graphql_resp: graphql::Response = serde_json::from_slice(&response).unwrap();
        assert_eq!(graphql_resp, expected_response);

        server.shutdown().await?;
        Ok(())
    }

    #[tokio::test]
    async fn it_decompress_request_body() -> Result<(), FederatedServerError> {
        let original_body = json!({ "query": "query" });
        let mut encoder = GzipEncoder::new(Vec::new());
        encoder
            .write_all(original_body.to_string().as_bytes())
            .await
            .unwrap();
        encoder.shutdown().await.unwrap();
        let compressed_body = encoder.into_inner();
        let expected_response = graphql::Response::builder()
            .data(json!({"response": "yayyyyyyyyyyyyyyyyyyyyyyyyyyyyyyyyyyyyyyyyyyy"})) // Body must be bigger than 32 to be compressed
            .build();
        let example_response = expected_response.clone();
        let mut expectations = MockRouterService::new();
        expectations
            .expect_service_call()
            .times(1)
            .withf(move |req| {
                assert_eq!(req.body().query.as_ref().unwrap(), "query");
                true
            })
            .returning(move |_req| {
                let example_response = example_response.clone();
                Ok(http_compat::Response::from_response_to_stream(
                    http::Response::builder()
                        .status(200)
                        .body(ResponseBody::GraphQL(example_response))
                        .unwrap(),
                ))
            });
        let (server, client) = init(expectations).await;
        let url = format!("{}/", server.listen_address());

        // Post query
        let response = client
            .post(url.as_str())
            .header(CONTENT_ENCODING, HeaderValue::from_static("gzip"))
            .body(compressed_body.clone())
            .send()
            .await
            .unwrap()
            .error_for_status()
            .unwrap();

        assert_eq!(
            response.json::<graphql::Response>().await.unwrap(),
            expected_response,
        );

        server.shutdown().await?;
        Ok(())
    }

    #[tokio::test]
    async fn malformed_request() -> Result<(), FederatedServerError> {
>>>>>>> 02e91ef9
        let expectations = MockRouterService::new();
        let (server, client) = init(expectations).await;

        let response = client
            .post(format!("{}/", server.listen_address()))
            .body("Garbage")
            .send()
            .await
            .unwrap();
        assert_eq!(response.status(), StatusCode::BAD_REQUEST);
        server.shutdown().await
    }

    #[tokio::test]
    async fn response() -> Result<(), ApolloRouterError> {
        // TODO re-enable after the release
        // test_span::init();
        // let root_span = info_span!("root");
        // {
        // let _guard = root_span.enter();
        let expected_response = crate::Response::builder()
            .data(json!({"response": "yay"}))
            .build();
        let example_response = expected_response.clone();
        let mut expectations = MockRouterService::new();
        expectations
            .expect_service_call()
            .times(2)
            .returning(move |_| {
                let example_response = example_response.clone();
                Ok(http_compat::Response::from_response_to_stream(
                    http::Response::builder()
                        .status(200)
                        .body(ResponseBody::GraphQL(example_response))
                        .unwrap(),
                ))
            });
        let (server, client) = init(expectations).await;
        let url = format!("{}/", server.listen_address());

        // Post query
        let response = client
            .post(url.as_str())
            .body(json!({ "query": "query" }).to_string())
            .send()
            .await
            .unwrap()
            .error_for_status()
            .unwrap();

        assert_eq!(
            response.json::<crate::Response>().await.unwrap(),
            expected_response,
        );

        // Get query
        let response = client
            .get(url.as_str())
            .query(&json!({ "query": "query" }))
            .send()
            .await
            .unwrap()
            .error_for_status()
            .unwrap();

        assert_eq!(
            response.headers().get(header::CONTENT_TYPE),
            Some(&HeaderValue::from_static("application/json"))
        );

        assert_eq!(
            response.json::<crate::Response>().await.unwrap(),
            expected_response,
        );

        server.shutdown().await?;
        // }
        // insta::assert_json_snapshot!(test_span::get_spans_for_root(
        //     &root_span.id().unwrap(),
        //     &test_span::Filter::new(Level::INFO)
        // ));
        Ok(())
    }

    #[tokio::test]
    async fn bad_response() -> Result<(), ApolloRouterError> {
        let expectations = MockRouterService::new();
        let (server, client) = init(expectations).await;
        let url = format!("{}/test", server.listen_address());

        // Post query
        let err = client
            .post(url.as_str())
            .body(json!({ "query": "query" }).to_string())
            .send()
            .await
            .unwrap()
            .error_for_status()
            .expect_err("should be not found");

        assert!(err.is_status());
        assert_eq!(err.status(), Some(StatusCode::NOT_FOUND));

        // Get query
        let err = client
            .get(url.as_str())
            .query(&json!({ "query": "query" }))
            .send()
            .await
            .unwrap()
            .error_for_status()
            .expect_err("should be not found");

        assert!(err.is_status());
        assert_eq!(err.status(), Some(StatusCode::NOT_FOUND));

        server.shutdown().await?;
        Ok(())
    }

    #[tokio::test]
    async fn response_with_custom_endpoint() -> Result<(), ApolloRouterError> {
        let expected_response = crate::Response::builder()
            .data(json!({"response": "yay"}))
            .build();
        let example_response = expected_response.clone();
        let mut expectations = MockRouterService::new();
        expectations
            .expect_service_call()
            .times(2)
            .returning(move |_| {
                let example_response = example_response.clone();
                Ok(http_compat::Response::from_response_to_stream(
                    http::Response::builder()
                        .status(200)
                        .body(ResponseBody::GraphQL(example_response))
                        .unwrap(),
                ))
            });
        let conf = Configuration::builder()
            .server(
                crate::configuration::Server::builder()
                    .listen(SocketAddr::from_str("127.0.0.1:0").unwrap())
                    .cors(
                        Cors::builder()
                            .origins(vec!["http://studio".to_string()])
                            .build(),
                    )
                    .endpoint(String::from("/graphql"))
                    .build(),
            )
            .build();
        let (server, client) = init_with_config(expectations, conf, HashMap::new()).await;
        let url = format!("{}/graphql", server.listen_address());

        // Post query
        let response = client
            .post(url.as_str())
            .body(json!({ "query": "query" }).to_string())
            .send()
            .await
            .unwrap()
            .error_for_status()
            .unwrap();

        assert_eq!(
            response.json::<crate::Response>().await.unwrap(),
            expected_response,
        );

        // Get query
        let response = client
            .get(url.as_str())
            .query(&json!({ "query": "query" }))
            .send()
            .await
            .unwrap()
            .error_for_status()
            .unwrap();

        assert_eq!(
            response.json::<crate::Response>().await.unwrap(),
            expected_response,
        );

        server.shutdown().await?;
        Ok(())
    }

    #[tokio::test]
    async fn response_with_custom_prefix_endpoint() -> Result<(), ApolloRouterError> {
        let expected_response = crate::Response::builder()
            .data(json!({"response": "yay"}))
            .build();
        let example_response = expected_response.clone();
        let mut expectations = MockRouterService::new();
        expectations
            .expect_service_call()
            .times(2)
            .returning(move |_| {
                let example_response = example_response.clone();
                Ok(http_compat::Response::from_response_to_stream(
                    http::Response::builder()
                        .status(200)
                        .body(ResponseBody::GraphQL(example_response))
                        .unwrap(),
                ))
            });
        let conf = Configuration::builder()
            .server(
                crate::configuration::Server::builder()
                    .listen(SocketAddr::from_str("127.0.0.1:0").unwrap())
                    .cors(
                        Cors::builder()
                            .origins(vec!["http://studio".to_string()])
                            .build(),
                    )
                    .endpoint(String::from("/:my_prefix/graphql"))
                    .build(),
            )
            .build();
        let (server, client) = init_with_config(expectations, conf, HashMap::new()).await;
        let url = format!("{}/prefix/graphql", server.listen_address());

        // Post query
        let response = client
            .post(url.as_str())
            .body(json!({ "query": "query" }).to_string())
            .send()
            .await
            .unwrap()
            .error_for_status()
            .unwrap();

        assert_eq!(
            response.json::<crate::Response>().await.unwrap(),
            expected_response,
        );

        // Get query
        let response = client
            .get(url.as_str())
            .query(&json!({ "query": "query" }))
            .send()
            .await
            .unwrap()
            .error_for_status()
            .unwrap();

        assert_eq!(
            response.json::<crate::Response>().await.unwrap(),
            expected_response,
        );

        server.shutdown().await?;
        Ok(())
    }

    #[tokio::test]
    async fn response_with_custom_endpoint_wildcard() -> Result<(), ApolloRouterError> {
        let expected_response = crate::Response::builder()
            .data(json!({"response": "yay"}))
            .build();
        let example_response = expected_response.clone();
        let mut expectations = MockRouterService::new();
        expectations
            .expect_service_call()
            .times(4)
            .returning(move |_| {
                let example_response = example_response.clone();
                Ok(http_compat::Response::from_response_to_stream(
                    http::Response::builder()
                        .status(200)
                        .body(ResponseBody::GraphQL(example_response))
                        .unwrap(),
                ))
            });
        let conf = Configuration::builder()
            .server(
                crate::configuration::Server::builder()
                    .listen(SocketAddr::from_str("127.0.0.1:0").unwrap())
                    .cors(
                        Cors::builder()
                            .origins(vec!["http://studio".to_string()])
                            .build(),
                    )
                    .endpoint(String::from("/graphql/*"))
                    .build(),
            )
            .build();
        let (server, client) = init_with_config(expectations, conf, HashMap::new()).await;
        for url in &[
            format!("{}/graphql/test", server.listen_address()),
            format!("{}/graphql/anothertest", server.listen_address()),
        ] {
            // Post query
            let response = client
                .post(url.as_str())
                .body(json!({ "query": "query" }).to_string())
                .send()
                .await
                .unwrap()
                .error_for_status()
                .unwrap();

            assert_eq!(
                response.json::<crate::Response>().await.unwrap(),
                expected_response,
            );

            // Get query
            let response = client
                .get(url.as_str())
                .query(&json!({ "query": "query" }))
                .send()
                .await
                .unwrap()
                .error_for_status()
                .unwrap();

            assert_eq!(
                response.json::<crate::Response>().await.unwrap(),
                expected_response,
            );
        }

        server.shutdown().await?;
        Ok(())
    }

    #[tokio::test]
    async fn it_extracts_query_and_operation_name_on_get_requests() -> Result<(), ApolloRouterError>
    {
        // TODO re-enable after the release
        // test_span::init();
        // let root_span = info_span!("root");
        // {
        // let _guard = root_span.enter();
        let query = "query";
        let expected_query = query;
        let operation_name = "operationName";
        let expected_operation_name = operation_name;

        let expected_response = crate::Response::builder()
            .data(json!({"response": "yay"}))
            .build();
        let example_response = expected_response.clone();

        let mut expectations = MockRouterService::new();
        expectations
            .expect_service_call()
            .times(1)
            .withf(move |req| {
                assert_eq!(req.body().query.as_deref().unwrap(), expected_query);
                assert_eq!(
                    req.body().operation_name.as_deref().unwrap(),
                    expected_operation_name
                );
                true
            })
            .returning(move |_| {
                let example_response = example_response.clone();
                Ok(http_compat::Response::from_response_to_stream(
                    http::Response::builder()
                        .status(200)
                        .body(ResponseBody::GraphQL(example_response))
                        .unwrap(),
                ))
            });
        let (server, client) = init(expectations).await;
        let url = format!("{}/", server.listen_address());

        let response = client
            .get(url.as_str())
            .query(&[("query", query), ("operationName", operation_name)])
            .send()
            .await
            .unwrap()
            .error_for_status()
            .unwrap();

        assert_eq!(
            response.json::<crate::Response>().await.unwrap(),
            expected_response,
        );

        server.shutdown().await?;
        // }
        // insta::assert_json_snapshot!(test_span::get_spans_for_root(
        //     &root_span.id().unwrap(),
        //     &test_span::Filter::new(Level::INFO)
        // ));
        Ok(())
    }

    #[tokio::test]
    async fn it_extracts_query_and_operation_name_on_post_requests() -> Result<(), ApolloRouterError>
    {
        let query = "query";
        let expected_query = query;
        let operation_name = "operationName";
        let expected_operation_name = operation_name;

        let expected_response = crate::Response::builder()
            .data(json!({"response": "yay"}))
            .build();
        let example_response = expected_response.clone();

        let mut expectations = MockRouterService::new();
        expectations
            .expect_service_call()
            .times(1)
            .withf(move |req| {
                assert_eq!(req.body().query.as_deref().unwrap(), expected_query);
                assert_eq!(
                    req.body().operation_name.as_deref().unwrap(),
                    expected_operation_name
                );
                true
            })
            .returning(move |_| {
                let example_response = example_response.clone();
                Ok(http_compat::Response::from_response_to_stream(
                    http::Response::builder()
                        .status(200)
                        .body(ResponseBody::GraphQL(example_response))
                        .unwrap(),
                ))
            });
        let (server, client) = init(expectations).await;
        let url = format!("{}/", server.listen_address());

        let response = client
            .post(url.as_str())
            .body(json!({ "query": query, "operationName": operation_name }).to_string())
            .send()
            .await
            .unwrap()
            .error_for_status()
            .unwrap();

        assert_eq!(
            response.json::<crate::Response>().await.unwrap(),
            expected_response,
        );

        server.shutdown().await
    }

    #[tokio::test]
    async fn response_failure() -> Result<(), ApolloRouterError> {
        let mut expectations = MockRouterService::new();
        expectations
            .expect_service_call()
            .times(1)
            .returning(move |_| {
                let example_response = crate::error::FetchError::SubrequestHttpError {
                    service: "Mock service".to_string(),
                    reason: "Mock error".to_string(),
                }
                .to_response();
                Ok(http_compat::Response::from_response_to_stream(
                    http::Response::builder()
                        .status(200)
                        .body(ResponseBody::GraphQL(example_response))
                        .unwrap(),
                ))
            });
        let (server, client) = init(expectations).await;

        let response = client
            .post(format!("{}/", server.listen_address()))
            .body(
                json!(
                {
                  "query": "query",
                })
                .to_string(),
            )
            .send()
            .await
            .unwrap()
            .json::<crate::Response>()
            .await
            .unwrap();

        assert_eq!(
            response,
            crate::error::FetchError::SubrequestHttpError {
                service: "Mock service".to_string(),
                reason: "Mock error".to_string(),
            }
            .to_response()
        );
        server.shutdown().await
    }

    #[tokio::test]
    async fn cors_preflight() -> Result<(), ApolloRouterError> {
        let expectations = MockRouterService::new();
        let (server, client) = init(expectations).await;

        let response = client
            .request(Method::OPTIONS, &format!("{}/", server.listen_address()))
            .header(ACCEPT, "text/html")
            .header(ORIGIN, "http://studio")
            .header(ACCESS_CONTROL_REQUEST_METHOD, "POST")
            .header(
                ACCESS_CONTROL_REQUEST_HEADERS,
                "Content-type, x-an-other-test-header, apollo-require-preflight",
            )
            .send()
            .await
            .unwrap();

        assert_header!(
            &response,
            ACCESS_CONTROL_ALLOW_ORIGIN,
            vec!["http://studio"],
            "Incorrect access control allow origin header"
        );
        let headers = response.headers().get_all(ACCESS_CONTROL_ALLOW_HEADERS);
        assert_header_contains!(
            &response,
            ACCESS_CONTROL_ALLOW_HEADERS,
            &["Content-type, x-an-other-test-header, apollo-require-preflight"],
            "Incorrect access control allow header header {headers:?}"
        );
        assert_header_contains!(
            &response,
            ACCESS_CONTROL_ALLOW_METHODS,
            &["GET", "POST", "OPTIONS"],
            "Incorrect access control allow methods header"
        );

        assert_eq!(response.status(), StatusCode::OK);

        server.shutdown().await
    }

    #[tokio::test]
    #[cfg(unix)]
    async fn listening_to_unix_socket() {
        let temp_dir = tempfile::tempdir().unwrap();
        let expected_response = crate::Response::builder()
            .data(json!({"response": "yay"}))
            .build();
        let example_response = expected_response.clone();

        let mut expectations = MockRouterService::new();
        expectations
            .expect_service_call()
            .times(2)
            .returning(move |_| {
                let example_response = example_response.clone();

                Ok(http_compat::Response::from_response_to_stream(
                    http::Response::builder()
                        .status(200)
                        .body(ResponseBody::GraphQL(example_response))
                        .unwrap(),
                ))
            });
        let server = init_unix(expectations, &temp_dir).await;

        let output = send_to_unix_socket(
            server.listen_address(),
            Method::POST,
            r#"{"query":"query"}"#,
        )
        .await;

        assert_eq!(
            serde_json::from_slice::<crate::Response>(&output).unwrap(),
            expected_response,
        );

        // Get query
        let output =
            send_to_unix_socket(server.listen_address(), Method::GET, r#"query=query"#).await;

        assert_eq!(
            serde_json::from_slice::<crate::Response>(&output).unwrap(),
            expected_response,
        );

        server.shutdown().await.unwrap();
    }

    #[cfg(unix)]
    async fn send_to_unix_socket(addr: &ListenAddr, method: Method, body: &str) -> Vec<u8> {
        use tokio::io::{AsyncBufReadExt, BufReader, Interest};
        use tokio::net::UnixStream;

        let content = match method {
            Method::GET => {
                format!(
                    "{} /?{} HTTP/1.1\r
Host: localhost:4100\r
Content-Length: {}\r
Content-Type: application/json\r

\n",
                    method.as_str(),
                    body,
                    body.len(),
                )
            }
            Method::POST => {
                format!(
                    "{} / HTTP/1.1\r
Host: localhost:4100\r
Content-Length: {}\r
Content-Type: application/json\r

{}\n",
                    method.as_str(),
                    body.len(),
                    body
                )
            }
            _ => {
                unimplemented!()
            }
        };
        let mut stream = UnixStream::connect(addr.to_string()).await.unwrap();
        stream.ready(Interest::WRITABLE).await.unwrap();
        stream.write_all(content.as_bytes()).await.unwrap();
        stream.flush().await.unwrap();
        let stream = BufReader::new(stream);
        let mut lines = stream.lines();
        let header_first_line = lines
            .next_line()
            .await
            .unwrap()
            .expect("no header received");
        // skip the rest of the headers
        let mut headers = String::new();
        let mut stream = lines.into_inner();
        loop {
            if stream.read_line(&mut headers).await.unwrap() == 2 {
                break;
            }
        }
        // get rest of the buffer as body
        let body = stream.buffer().to_vec();
        assert!(header_first_line.contains(" 200 "), "");
        body
    }

    #[tokio::test]
    async fn test_health_check() {
        // TODO re-enable after the release
        // test_span::init();
        // let root_span = info_span!("root");
        // {
        // let _guard = root_span.enter();
        let expectations = MockRouterService::new();
        let (server, client) = init(expectations).await;
        let url = format!(
            "{}/.well-known/apollo/server-health",
            server.listen_address()
        );

        let response = client.get(url).send().await.unwrap();
        assert_eq!(response.status(), StatusCode::OK);
        // }
        // insta::assert_json_snapshot!(test_span::get_spans_for_root(
        //     &root_span.id().unwrap(),
        //     &test_span::Filter::new(Level::INFO)
        // ));
    }

    #[tokio::test]
    async fn test_custom_health_check() {
        let conf = Configuration::builder()
            .server(
                crate::configuration::Server::builder()
                    .listen(SocketAddr::from_str("127.0.0.1:0").unwrap())
                    .health_check_path("/health")
                    .build(),
            )
            .build();
        let expectations = MockRouterService::new();
        let (server, client) = init_with_config(expectations, conf, HashMap::new()).await;
        let url = format!("{}/health", server.listen_address());

        let response = client.get(url).send().await.unwrap();
        assert_eq!(response.status(), StatusCode::OK);
    }

    #[test(tokio::test)]
    async fn it_send_bad_content_type() -> Result<(), ApolloRouterError> {
        let query = "query";
        let operation_name = "operationName";

        let expectations = MockRouterService::new();
        let (server, client) = init(expectations).await;
        let url = format!("{}", server.listen_address());
        let response = client
            .post(url.as_str())
            .header(CONTENT_TYPE, "application/yaml")
            .body(json!({ "query": query, "operationName": operation_name }).to_string())
            .send()
            .await
            .unwrap();

        assert_eq!(response.status(), StatusCode::UNSUPPORTED_MEDIA_TYPE,);

        server.shutdown().await
    }

    #[test(tokio::test)]
    async fn it_doesnt_display_disabled_home_page() -> Result<(), ApolloRouterError> {
        let expectations = MockRouterService::new();
        let conf = Configuration::builder()
            .server(
                crate::configuration::Server::builder()
                    .listen(SocketAddr::from_str("127.0.0.1:0").unwrap())
                    .cors(
                        Cors::builder()
                            .origins(vec!["http://studio".to_string()])
                            .build(),
                    )
                    .landing_page(false)
                    .build(),
            )
            .build();
        let (server, client) = init_with_config(expectations, conf, HashMap::new()).await;
        let response = client
            .get(&format!("{}/", server.listen_address()))
            .header(ACCEPT, "text/html")
            .send()
            .await
            .unwrap();

        assert_eq!(response.status(), StatusCode::BAD_REQUEST);

        server.shutdown().await
    }

    #[test(tokio::test)]
    async fn it_answers_to_custom_endpoint() -> Result<(), ApolloRouterError> {
        let expectations = MockRouterService::new();
        let plugin_handler = Handler::new(
            service_fn(|req: http_compat::Request<Bytes>| async move {
                Ok::<_, BoxError>(http_compat::Response {
                    inner: http::Response::builder()
                        .status(StatusCode::OK)
                        .body(ResponseBody::Text(format!(
                            "{} + {}",
                            req.method(),
                            req.uri().path()
                        )))
                        .unwrap(),
                })
            })
            .boxed(),
        );
        let mut plugin_handlers = HashMap::new();
        plugin_handlers.insert(
            "apollo.test.custom_plugin_with_endpoint".to_string(),
            plugin_handler,
        );

        let conf = Configuration::builder()
            .server(
                crate::configuration::Server::builder()
                    .listen(SocketAddr::from_str("127.0.0.1:0").unwrap())
                    .cors(
                        Cors::builder()
                            .origins(vec!["http://studio".to_string()])
                            .build(),
                    )
                    .build(),
            )
            .build();
        let (server, client) = init_with_config(expectations, conf, plugin_handlers).await;

        for path in &["/", "/test"] {
            let response = client
                .get(&format!(
                    "{}/plugins/apollo.test.custom_plugin_with_endpoint{}",
                    server.listen_address(),
                    path
                ))
                .send()
                .await
                .unwrap();

            assert_eq!(response.status(), StatusCode::OK);
            assert_eq!(
                response.text().await.unwrap(),
                format!(
                    "GET + /plugins/apollo.test.custom_plugin_with_endpoint{}",
                    path
                )
            );
        }

        for path in &["/", "/test"] {
            let response = client
                .post(&format!(
                    "{}/plugins/apollo.test.custom_plugin_with_endpoint{}",
                    server.listen_address(),
                    path
                ))
                .send()
                .await
                .unwrap();

            assert_eq!(response.status(), StatusCode::OK);
            assert_eq!(
                response.text().await.unwrap(),
                format!(
                    "POST + /plugins/apollo.test.custom_plugin_with_endpoint{}",
                    path
                )
            );
        }
        server.shutdown().await
    }

    #[test(tokio::test)]
    async fn it_checks_the_shape_of_router_request() -> Result<(), ApolloRouterError> {
        let mut expectations = MockRouterService::new();
        expectations
            .expect_service_call()
            .times(2)
            .returning(move |req| {
                Ok(http_compat::Response::from_response_to_stream(
                    http::Response::builder()
                        .status(200)
                        .body(ResponseBody::Text(format!(
                            "{} + {} + {:?}",
                            req.method(),
                            req.uri(),
                            serde_json::to_string(req.body()).unwrap()
                        )))
                        .unwrap(),
                ))
            });
        let (server, client) = init(expectations).await;
        let query = json!(
        {
          "query": "query",
        });
        let url = format!("{}/", server.listen_address());
        let response = client.get(&url).query(&query).send().await.unwrap();

        assert_eq!(response.status(), StatusCode::OK);
        assert_eq!(
            response.text().await.unwrap(),
            serde_json::to_string(&format!(
                "GET + {}?query=query + {:?}",
                url,
                serde_json::to_string(&query).unwrap()
            ))
            .unwrap()
        );
        let response = client
            .post(&url)
            .body(query.to_string())
            .send()
            .await
            .unwrap();

        assert_eq!(response.status(), StatusCode::OK);
        assert_eq!(
            response.text().await.unwrap(),
            serde_json::to_string(&format!(
                "POST + {} + {:?}",
                url,
                serde_json::to_string(&query).unwrap()
            ))
            .unwrap()
        );
        server.shutdown().await
    }
}<|MERGE_RESOLUTION|>--- conflicted
+++ resolved
@@ -6,12 +6,7 @@
 use crate::plugin::Handler;
 use crate::router::ApolloRouterError;
 use crate::ResponseBody;
-<<<<<<< HEAD
-=======
-use crate::{http_compat, Handler};
-use crate::{prelude::*, DEFAULT_BUFFER_SIZE};
 use async_compression::tokio::write::{BrotliDecoder, GzipDecoder, ZlibDecoder};
->>>>>>> 02e91ef9
 use axum::extract::{Extension, Host, OriginalUri};
 use axum::http::{header::HeaderMap, StatusCode};
 use axum::middleware::{self, Next};
@@ -885,11 +880,8 @@
     }
 
     #[tokio::test]
-<<<<<<< HEAD
-    async fn malformed_request() -> Result<(), ApolloRouterError> {
-=======
-    async fn it_compress_response_body() -> Result<(), FederatedServerError> {
-        let expected_response = graphql::Response::builder()
+    async fn it_compress_response_body() -> Result<(), ApolloRouterError> {
+        let expected_response = crate::Response::builder()
             .data(json!({"response": "yayyyyyyyyyyyyyyyyyyyyyyyyyyyyyyyyyyyyyyyyyyy"})) // Body must be bigger than 32 to be compressed
             .build();
         let example_response = expected_response.clone();
@@ -930,7 +922,7 @@
         decoder.write_all(&body_bytes.to_vec()).await.unwrap();
         decoder.shutdown().await.unwrap();
         let response = decoder.into_inner();
-        let graphql_resp: graphql::Response = serde_json::from_slice(&response).unwrap();
+        let graphql_resp: crate::Response = serde_json::from_slice(&response).unwrap();
         assert_eq!(graphql_resp, expected_response);
 
         // Get query
@@ -959,7 +951,7 @@
         decoder.write_all(&body_bytes.to_vec()).await.unwrap();
         decoder.shutdown().await.unwrap();
         let response = decoder.into_inner();
-        let graphql_resp: graphql::Response = serde_json::from_slice(&response).unwrap();
+        let graphql_resp: crate::Response = serde_json::from_slice(&response).unwrap();
         assert_eq!(graphql_resp, expected_response);
 
         server.shutdown().await?;
@@ -967,7 +959,7 @@
     }
 
     #[tokio::test]
-    async fn it_decompress_request_body() -> Result<(), FederatedServerError> {
+    async fn it_decompress_request_body() -> Result<(), ApolloRouterError> {
         let original_body = json!({ "query": "query" });
         let mut encoder = GzipEncoder::new(Vec::new());
         encoder
@@ -976,7 +968,7 @@
             .unwrap();
         encoder.shutdown().await.unwrap();
         let compressed_body = encoder.into_inner();
-        let expected_response = graphql::Response::builder()
+        let expected_response = crate::Response::builder()
             .data(json!({"response": "yayyyyyyyyyyyyyyyyyyyyyyyyyyyyyyyyyyyyyyyyyyy"})) // Body must be bigger than 32 to be compressed
             .build();
         let example_response = expected_response.clone();
@@ -1012,7 +1004,7 @@
             .unwrap();
 
         assert_eq!(
-            response.json::<graphql::Response>().await.unwrap(),
+            response.json::<crate::Response>().await.unwrap(),
             expected_response,
         );
 
@@ -1021,8 +1013,7 @@
     }
 
     #[tokio::test]
-    async fn malformed_request() -> Result<(), FederatedServerError> {
->>>>>>> 02e91ef9
+    async fn malformed_request() -> Result<(), ApolloRouterError> {
         let expectations = MockRouterService::new();
         let (server, client) = init(expectations).await;
 
