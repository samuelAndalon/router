--- conflicted
+++ resolved
@@ -93,11 +93,7 @@
 //
 // In order to keep the plugin names consistent,
 // we use using the `Reverse domain name notation`
-register_plugin!(
-    "experimental",
-    "external",
-    ExternalPlugin<HTTPClientService>
-);
+register_plugin!("apollo", "external", ExternalPlugin<HTTPClientService>);
 
 // -------------------------------------------------------------------------------------------------------
 
@@ -879,108 +875,4 @@
         }
     }
     Ok(output)
-<<<<<<< HEAD
-}
-
-// This macro allows us to use it in our plugin registry!
-// register_plugin takes a group name, and a plugin name.
-//
-// In order to keep the plugin names consistent,
-// we use using the `Reverse domain name notation`
-register_plugin!("apollo", "external", ExternalPlugin);
-
-#[cfg(test)]
-mod tests {
-    use http::header::ACCEPT;
-    use http::header::CONTENT_TYPE;
-    use http::HeaderMap;
-    use http::HeaderValue;
-    use mime::APPLICATION_JSON;
-    use mime::TEXT_HTML;
-
-    use super::*;
-
-    #[tokio::test]
-    async fn load_plugin() {
-        let config = serde_json::json!({
-            "external": {
-                "url": "http://127.0.0.1:8081"
-            }
-        });
-        // Build a test harness. Usually we'd use this and send requests to
-        // it, but in this case it's enough to build the harness to see our
-        // output when our service registers.
-        let _test_harness = crate::TestHarness::builder()
-            .configuration_json(config)
-            .unwrap()
-            .build_router()
-            .await
-            .unwrap();
-    }
-
-    #[test]
-    fn it_externalizes_headers() {
-        // Build our expected HashMap
-        let mut expected = HashMap::new();
-
-        expected.insert(
-            "content-type".to_string(),
-            vec![APPLICATION_JSON.essence_str().to_string()],
-        );
-
-        expected.insert(
-            "accept".to_string(),
-            vec![
-                APPLICATION_JSON.essence_str().to_string(),
-                TEXT_HTML.essence_str().to_string(),
-            ],
-        );
-
-        let mut external_form = HeaderMap::new();
-
-        external_form.insert(
-            CONTENT_TYPE,
-            HeaderValue::from_static(APPLICATION_JSON.essence_str()),
-        );
-
-        external_form.insert(
-            ACCEPT,
-            HeaderValue::from_static(APPLICATION_JSON.essence_str()),
-        );
-
-        external_form.append(ACCEPT, HeaderValue::from_static(TEXT_HTML.essence_str()));
-
-        let actual = externalize_header_map(&external_form).expect("externalized header map");
-
-        assert_eq!(expected, actual);
-    }
-
-    #[test]
-    fn it_internalizes_headers() {
-        // Build our expected HeaderMap
-        let mut expected = HeaderMap::new();
-
-        expected.insert(
-            ACCEPT,
-            HeaderValue::from_static(APPLICATION_JSON.essence_str()),
-        );
-
-        expected.append(ACCEPT, HeaderValue::from_static(TEXT_HTML.essence_str()));
-
-        let mut external_form = HashMap::new();
-
-        external_form.insert(
-            "accept".to_string(),
-            vec![
-                APPLICATION_JSON.essence_str().to_string(),
-                TEXT_HTML.essence_str().to_string(),
-            ],
-        );
-
-        let actual = internalize_header_map(external_form).expect("internalized header map");
-
-        assert_eq!(expected, actual);
-    }
-=======
->>>>>>> 2955f4d5
 }