//! Telemetry plugin.
use std::collections::BTreeMap;
use std::collections::HashMap;
use std::fmt;
use std::sync::Arc;
use std::time::Duration;
use std::time::Instant;

use ::tracing::info_span;
use ::tracing::Span;
use axum::headers::HeaderName;
use config_new::Selectors;
use dashmap::DashMap;
use futures::future::ready;
use futures::future::BoxFuture;
use futures::stream::once;
use futures::StreamExt;
use http::header;
use http::HeaderMap;
use http::HeaderValue;
use http::StatusCode;
use multimap::MultiMap;
use once_cell::sync::OnceCell;
use opentelemetry::global::GlobalTracerProvider;
use opentelemetry::metrics::MetricsError;
use opentelemetry::propagation::text_map_propagator::FieldIter;
use opentelemetry::propagation::Extractor;
use opentelemetry::propagation::Injector;
use opentelemetry::propagation::TextMapPropagator;
use opentelemetry::sdk::propagation::TextMapCompositePropagator;
use opentelemetry::sdk::trace::Builder;
use opentelemetry::trace::SpanContext;
use opentelemetry::trace::SpanId;
use opentelemetry::trace::TraceContextExt;
use opentelemetry::trace::TraceFlags;
use opentelemetry::trace::TraceState;
use opentelemetry::trace::TracerProvider;
use opentelemetry::Key;
use opentelemetry::KeyValue;
use opentelemetry_semantic_conventions::trace::HTTP_REQUEST_METHOD;
use parking_lot::Mutex;
use rand::Rng;
use router_bridge::planner::UsageReporting;
use serde_json_bytes::json;
use serde_json_bytes::ByteString;
use serde_json_bytes::Map;
use serde_json_bytes::Value;
use tokio::runtime::Handle;
use tower::BoxError;
use tower::ServiceBuilder;
use tower::ServiceExt;

use self::apollo::ForwardValues;
use self::apollo::LicensedOperationCountByType;
use self::apollo::OperationSubType;
use self::apollo::SingleReport;
use self::apollo_exporter::proto;
use self::apollo_exporter::Sender;
use self::config::Conf;
use self::config::Sampler;
use self::config::SamplerOption;
use self::config::TraceIdFormat;
use self::config_new::events::RouterEvents;
use self::config_new::events::SubgraphEvents;
use self::config_new::events::SupergraphEvents;
use self::config_new::instruments::Instrumented;
use self::config_new::instruments::RouterInstruments;
use self::config_new::instruments::SubgraphInstruments;
use self::config_new::spans::Spans;
use self::metrics::apollo::studio::SingleTypeStat;
use self::metrics::AttributesForwardConf;
use self::reload::reload_fmt;
use self::reload::SamplingFilter;
pub(crate) use self::span_factory::SpanMode;
use self::tracing::apollo_telemetry::APOLLO_PRIVATE_DURATION_NS;
use self::tracing::apollo_telemetry::CLIENT_NAME_KEY;
use self::tracing::apollo_telemetry::CLIENT_VERSION_KEY;
use crate::apollo_studio_interop::ExtendedReferenceStats;
use crate::axum_factory::utils::REQUEST_SPAN_NAME;
use crate::context::CONTAINS_GRAPHQL_ERROR;
use crate::context::OPERATION_KIND;
use crate::context::OPERATION_NAME;
use crate::layers::instrument::InstrumentLayer;
use crate::layers::ServiceBuilderExt;
use crate::metrics::aggregation::MeterProviderType;
use crate::metrics::filter::FilterMeterProvider;
use crate::metrics::meter_provider;
use crate::plugin::Plugin;
use crate::plugin::PluginInit;
use crate::plugins::telemetry::apollo::ForwardHeaders;
use crate::plugins::telemetry::apollo_exporter::proto::reports::trace::node::Id::ResponseName;
use crate::plugins::telemetry::apollo_exporter::proto::reports::StatsContext;
use crate::plugins::telemetry::config::AttributeValue;
use crate::plugins::telemetry::config::MetricsCommon;
use crate::plugins::telemetry::config::TracingCommon;
use crate::plugins::telemetry::config_new::graphql::GraphQLInstruments;
use crate::plugins::telemetry::config_new::instruments::SupergraphInstruments;
use crate::plugins::telemetry::dynamic_attribute::SpanDynAttribute;
use crate::plugins::telemetry::fmt_layer::create_fmt_layer;
use crate::plugins::telemetry::metrics::apollo::studio::SingleContextualizedStats;
use crate::plugins::telemetry::metrics::apollo::studio::SinglePathErrorStats;
use crate::plugins::telemetry::metrics::apollo::studio::SingleQueryLatencyStats;
use crate::plugins::telemetry::metrics::apollo::studio::SingleStats;
use crate::plugins::telemetry::metrics::apollo::studio::SingleStatsReport;
use crate::plugins::telemetry::metrics::prometheus::commit_prometheus;
use crate::plugins::telemetry::metrics::MetricsBuilder;
use crate::plugins::telemetry::metrics::MetricsConfigurator;
use crate::plugins::telemetry::otel::OpenTelemetrySpanExt;
use crate::plugins::telemetry::reload::metrics_layer;
use crate::plugins::telemetry::reload::OPENTELEMETRY_TRACER_HANDLE;
use crate::plugins::telemetry::tracing::apollo_telemetry::decode_ftv1_trace;
use crate::plugins::telemetry::tracing::apollo_telemetry::APOLLO_PRIVATE_OPERATION_SIGNATURE;
use crate::plugins::telemetry::tracing::TracingConfigurator;
use crate::plugins::telemetry::utils::TracingUtils;
use crate::query_planner::OperationKind;
use crate::register_plugin;
use crate::router_factory::Endpoint;
use crate::services::execution;
use crate::services::router;
use crate::services::subgraph;
use crate::services::subgraph::Request;
use crate::services::subgraph::Response;
use crate::services::supergraph;
use crate::services::ExecutionRequest;
use crate::services::SubgraphRequest;
use crate::services::SubgraphResponse;
use crate::services::SupergraphRequest;
use crate::services::SupergraphResponse;
use crate::tracer::TraceId;
use crate::Context;
use crate::ListenAddr;

pub(crate) mod apollo;
pub(crate) mod apollo_exporter;
pub(crate) mod apollo_otlp_exporter;
pub(crate) mod config;
pub(crate) mod config_new;
pub(crate) mod dynamic_attribute;
mod endpoint;
mod fmt_layer;
pub(crate) mod formatters;
mod logging;
pub(crate) mod metrics;
/// Opentelemetry utils
pub(crate) mod otel;
mod otlp;
pub(crate) mod reload;
mod resource;
mod span_factory;
pub(crate) mod tracing;
pub(crate) mod utils;

// Tracing consts
pub(crate) const SUPERGRAPH_SPAN_NAME: &str = "supergraph";
pub(crate) const SUBGRAPH_SPAN_NAME: &str = "subgraph";
pub(crate) const ROUTER_SPAN_NAME: &str = "router";
pub(crate) const EXECUTION_SPAN_NAME: &str = "execution";
const CLIENT_NAME: &str = "apollo_telemetry::client_name";
const CLIENT_VERSION: &str = "apollo_telemetry::client_version";
const SUBGRAPH_FTV1: &str = "apollo_telemetry::subgraph_ftv1";
pub(crate) const STUDIO_EXCLUDE: &str = "apollo_telemetry::studio::exclude";
pub(crate) const LOGGING_DISPLAY_HEADERS: &str = "apollo_telemetry::logging::display_headers";
pub(crate) const LOGGING_DISPLAY_BODY: &str = "apollo_telemetry::logging::display_body";

pub(crate) const OTEL_STATUS_CODE: &str = "otel.status_code";
#[allow(dead_code)]
pub(crate) const OTEL_STATUS_DESCRIPTION: &str = "otel.status_description";
pub(crate) const OTEL_STATUS_CODE_OK: &str = "OK";
pub(crate) const OTEL_STATUS_CODE_ERROR: &str = "ERROR";
const GLOBAL_TRACER_NAME: &str = "apollo-router";
const DEFAULT_EXPOSE_TRACE_ID_HEADER: &str = "apollo-trace-id";
static DEFAULT_EXPOSE_TRACE_ID_HEADER_NAME: HeaderName =
    HeaderName::from_static(DEFAULT_EXPOSE_TRACE_ID_HEADER);
static FTV1_HEADER_NAME: HeaderName = HeaderName::from_static("apollo-federation-include-trace");
static FTV1_HEADER_VALUE: HeaderValue = HeaderValue::from_static("ftv1");

#[doc(hidden)] // Only public for integration tests
pub(crate) struct Telemetry {
    config: Arc<config::Conf>,
    custom_endpoints: MultiMap<ListenAddr, Endpoint>,
    apollo_metrics_sender: apollo_exporter::Sender,
    field_level_instrumentation_ratio: f64,
    sampling_filter_ratio: SamplerOption,

    activation: Mutex<TelemetryActivation>,
}

struct TelemetryActivation {
    tracer_provider: Option<opentelemetry::sdk::trace::TracerProvider>,
    // We have to have separate meter providers for prometheus metrics so that they don't get zapped on router reload.
    public_meter_provider: Option<FilterMeterProvider>,
    public_prometheus_meter_provider: Option<FilterMeterProvider>,
    private_meter_provider: Option<FilterMeterProvider>,
    is_active: bool,
}

#[derive(Debug)]
struct ReportingError;

impl fmt::Display for ReportingError {
    fn fmt(&self, f: &mut fmt::Formatter<'_>) -> fmt::Result {
        write!(f, "ReportingError")
    }
}

impl std::error::Error for ReportingError {}

fn setup_tracing<T: TracingConfigurator>(
    mut builder: Builder,
    configurator: &T,
    tracing_config: &TracingCommon,
    spans_config: &Spans,
) -> Result<Builder, BoxError> {
    if configurator.enabled() {
        builder = configurator.apply(builder, tracing_config, spans_config)?;
    }
    Ok(builder)
}

fn setup_metrics_exporter<T: MetricsConfigurator>(
    mut builder: MetricsBuilder,
    configurator: &T,
    metrics_common: &MetricsCommon,
) -> Result<MetricsBuilder, BoxError> {
    if configurator.enabled() {
        builder = configurator.apply(builder, metrics_common)?;
    }
    Ok(builder)
}

impl Drop for Telemetry {
    fn drop(&mut self) {
        let mut activation = self.activation.lock();
        let metrics_providers: [Option<FilterMeterProvider>; 3] = [
            activation.private_meter_provider.take(),
            activation.public_meter_provider.take(),
            activation.public_prometheus_meter_provider.take(),
        ];
        let tracer_provider = activation.tracer_provider.take();
        drop(activation);
        TelemetryActivation::checked_meter_shutdown(metrics_providers);

        if let Some(tracer_provider) = tracer_provider {
            Self::checked_tracer_shutdown(tracer_provider);
        }
    }
}

#[async_trait::async_trait]
impl Plugin for Telemetry {
    type Config = config::Conf;

    async fn new(init: PluginInit<Self::Config>) -> Result<Self, BoxError> {
        opentelemetry::global::set_error_handler(handle_error)
            .expect("otel error handler lock poisoned, fatal");

        let mut config = init.config;
        config.instrumentation.spans.update_defaults();
        config.instrumentation.instruments.update_defaults();
        config.exporters.logging.validate()?;

        let field_level_instrumentation_ratio =
            config.calculate_field_level_instrumentation_ratio()?;
        let metrics_builder = Self::create_metrics_builder(&config)?;

        let (sampling_filter_ratio, tracer_provider) = Self::create_tracer_provider(&config)?;

        if config.instrumentation.spans.mode == SpanMode::Deprecated {
            ::tracing::warn!("telemetry.instrumentation.spans.mode is currently set to 'deprecated', either explicitly or via defaulting. Set telemetry.instrumentation.spans.mode explicitly in your router.yaml to 'spec_compliant' for log and span attributes that follow OpenTelemetry semantic conventions. This option will be defaulted to 'spec_compliant' in a future release and eventually removed altogether");
        }

        Ok(Telemetry {
            custom_endpoints: metrics_builder.custom_endpoints,
            apollo_metrics_sender: metrics_builder.apollo_metrics_sender,
            field_level_instrumentation_ratio,
            activation: Mutex::new(TelemetryActivation {
                tracer_provider: Some(tracer_provider),
                public_meter_provider: Some(FilterMeterProvider::public(
                    metrics_builder.public_meter_provider_builder.build(),
                )),
                private_meter_provider: Some(FilterMeterProvider::private(
                    metrics_builder.apollo_meter_provider_builder.build(),
                )),
                public_prometheus_meter_provider: metrics_builder
                    .prometheus_meter_provider
                    .map(FilterMeterProvider::public),
                is_active: false,
            }),
            sampling_filter_ratio,
            config: Arc::new(config),
        })
    }

    fn router_service(&self, service: router::BoxService) -> router::BoxService {
        let config = self.config.clone();
        let config_later = self.config.clone();
        let config_request = self.config.clone();
        let span_mode = config.instrumentation.spans.mode;
        let use_legacy_request_span =
            matches!(config.instrumentation.spans.mode, SpanMode::Deprecated);
        let field_level_instrumentation_ratio = self.field_level_instrumentation_ratio;
        let metrics_sender = self.apollo_metrics_sender.clone();

        ServiceBuilder::new()
            .map_response(move |response: router::Response| {
                // The current span *should* be the request span as we are outside the instrument block.
                let span = Span::current();
                if let Some(span_name) = span.metadata().map(|metadata| metadata.name()) {
                    if (use_legacy_request_span && span_name == REQUEST_SPAN_NAME)
                        || (!use_legacy_request_span && span_name == ROUTER_SPAN_NAME)
                    {
                        //https://opentelemetry.io/docs/specs/otel/trace/semantic_conventions/instrumentation/graphql/
                        let operation_kind = response.context.get::<_, String>(OPERATION_KIND);
                        let operation_name = response.context.get::<_, String>(OPERATION_NAME);

                        if let Ok(Some(operation_kind)) = &operation_kind {
                            span.record("graphql.operation.type", operation_kind);
                        }
                        if let Ok(Some(operation_name)) = &operation_name {
                            span.record("graphql.operation.name", operation_name);
                        }
                        match (&operation_kind, &operation_name) {
                            (Ok(Some(kind)), Ok(Some(name))) => {
                                span.record("otel.name", format!("{kind} {name}"))
                            }
                            (Ok(Some(kind)), _) => span.record("otel.name", kind),
                            _ => span.record("otel.name", "GraphQL Operation"),
                        };
                    }
                }

                response
            })
            .option_layer(use_legacy_request_span.then(move || {
                InstrumentLayer::new(move |request: &router::Request| {
                    span_mode.create_router(&request.router_request)
                })
            }))
            .map_future_with_request_data(
                move |request: &router::Request| {
                    if !use_legacy_request_span {
                        let span = Span::current();

                        span.set_span_dyn_attribute(
                            HTTP_REQUEST_METHOD,
                            request.router_request.method().to_string().into(),
                        );
                    }

                    let client_name = request
                        .router_request
                        .headers()
                        .get(&config_request.apollo.client_name_header)
                        .and_then(|h| h.to_str().ok());
                    let client_version = request
                        .router_request
                        .headers()
                        .get(&config_request.apollo.client_version_header)
                        .and_then(|h| h.to_str().ok());

                    if let Some(name) = client_name {
                        let _ = request.context.insert(CLIENT_NAME, name.to_owned());
                    }

                    if let Some(version) = client_version {
                        let _ = request.context.insert(CLIENT_VERSION, version.to_owned());
                    }

                    let mut custom_attributes = config_request
                        .instrumentation
                        .spans
                        .router
                        .attributes
                        .on_request(request);

                    custom_attributes.extend([
                        KeyValue::new(CLIENT_NAME_KEY, client_name.unwrap_or("").to_string()),
                        KeyValue::new(CLIENT_VERSION_KEY, client_version.unwrap_or("").to_string()),
                        KeyValue::new(
                            Key::from_static_str("apollo_private.http.request_headers"),
                            filter_headers(
                                request.router_request.headers(),
                                &config_request.apollo.send_headers,
                            ),
                        ),
                    ]);

                    let custom_instruments: RouterInstruments = config_request
                        .instrumentation
                        .instruments
                        .new_router_instruments();
                    custom_instruments.on_request(request);

                    let custom_events: RouterEvents =
                        config_request.instrumentation.events.new_router_events();
                    custom_events.on_request(request);

                    (
                        custom_attributes,
                        custom_instruments,
                        custom_events,
                        request.context.clone(),
                    )
                },
                move |(custom_attributes, custom_instruments, custom_events, ctx): (
                    Vec<KeyValue>,
                    RouterInstruments,
                    RouterEvents,
                    Context,
                ),
                      fut| {
                    let start = Instant::now();
                    let config = config_later.clone();
                    let sender = metrics_sender.clone();

                    Self::plugin_metrics(&config);

                    async move {
                        let span = Span::current();
                        span.set_span_dyn_attributes(custom_attributes);
                        let response: Result<router::Response, BoxError> = fut.await;

                        span.record(
                            APOLLO_PRIVATE_DURATION_NS,
                            start.elapsed().as_nanos() as i64,
                        );

                        let expose_trace_id = &config.exporters.tracing.response_trace_id;
                        if let Ok(response) = &response {
                            span.set_span_dyn_attributes(
                                config
                                    .instrumentation
                                    .spans
                                    .router
                                    .attributes
                                    .on_response(response),
                            );
                            custom_instruments.on_response(response);
                            custom_events.on_response(response);

                            if expose_trace_id.enabled {
                                let header_name = expose_trace_id
                                    .header_name
                                    .as_ref()
                                    .unwrap_or(&DEFAULT_EXPOSE_TRACE_ID_HEADER_NAME);
                                let mut headers: HashMap<String, Vec<String>> =
                                    HashMap::with_capacity(1);
                                if let Some(value) = response.response.headers().get(header_name) {
                                    headers.insert(
                                        header_name.to_string(),
                                        vec![value.to_str().unwrap_or_default().to_string()],
                                    );
                                    let response_headers =
                                        serde_json::to_string(&headers).unwrap_or_default();
                                    span.record(
                                        "apollo_private.http.response_headers",
                                        &response_headers,
                                    );
                                }
                            }

<<<<<<< HEAD
                            if let Some(temp_stats) = response
                                .context
                                .extensions()
                                .lock()
                                .get::<ExtendedReferenceStats>()
                            {
                                // todo store in report somewhere instead of logging out.
                                // todo probs need to sort there too.
                                let mut sorted_keys: Vec<_> = temp_stats.referenced_enums.keys().collect();
                                sorted_keys.sort();

                                let mut sorted_vecs: Vec<(String, Vec<String>)> = Vec::new();
                                for &key in sorted_keys.iter() {
                                    let vals = temp_stats.referenced_enums.get(key).unwrap();
                                    let mut sorted_vals: Vec<String> = vals.iter().cloned().collect();
                                    sorted_vals.sort();
                                    sorted_vecs.push((key.to_string(), sorted_vals));
                                }

                                println!("ExtendedReferenceStats: {:?}", sorted_vecs);
                            }

                            if response
                                .context
                                .extensions()
                                .lock()
                                .get::<Arc<UsageReporting>>()
                                .map(|u| {
                                    u.stats_report_key == "## GraphQLValidationFailure\n"
                                        || u.stats_report_key == "## GraphQLParseFailure\n"
                                })
                                .unwrap_or(false)
                            {
=======
                            if response.context.extensions().with_lock(|lock| {
                                lock.get::<Arc<UsageReporting>>()
                                    .map(|u| {
                                        u.stats_report_key == "## GraphQLValidationFailure\n"
                                            || u.stats_report_key == "## GraphQLParseFailure\n"
                                    })
                                    .unwrap_or(false)
                            }) {
>>>>>>> 956e6533
                                Self::update_apollo_metrics(
                                    &response.context,
                                    field_level_instrumentation_ratio,
                                    sender,
                                    true,
                                    start.elapsed(),
                                    // the query is invalid, we did not parse the operation kind
                                    OperationKind::Query,
                                    None,
                                );
                            }

                            if response.response.status() >= StatusCode::BAD_REQUEST {
                                span.record(OTEL_STATUS_CODE, OTEL_STATUS_CODE_ERROR);
                            } else {
                                span.record(OTEL_STATUS_CODE, OTEL_STATUS_CODE_OK);
                            }
                        } else if let Err(err) = &response {
                            span.record(OTEL_STATUS_CODE, OTEL_STATUS_CODE_ERROR);
                            span.set_span_dyn_attributes(
                                config
                                    .instrumentation
                                    .spans
                                    .router
                                    .attributes
                                    .on_error(err, &ctx),
                            );
                            custom_instruments.on_error(err, &ctx);
                            custom_events.on_error(err, &ctx);
                        }

                        response
                    }
                },
            )
            .service(service)
            .boxed()
    }

    fn supergraph_service(&self, service: supergraph::BoxService) -> supergraph::BoxService {
        let metrics_sender = self.apollo_metrics_sender.clone();
        let span_mode = self.config.instrumentation.spans.mode;
        let config = self.config.clone();
        let config_instrument = self.config.clone();
        let config_map_res_first = config.clone();
        let config_map_res = config.clone();
        let field_level_instrumentation_ratio = self.field_level_instrumentation_ratio;
        ServiceBuilder::new()
            .instrument(move |supergraph_req: &SupergraphRequest| span_mode.create_supergraph(
                &config_instrument.apollo,
                supergraph_req,
                field_level_instrumentation_ratio,
            ))
            .map_response(move |mut resp: SupergraphResponse| {
                let config = config_map_res_first.clone();
                if let Some(usage_reporting) = resp.context.extensions().with_lock(|lock| lock.get::<Arc<UsageReporting>>().cloned()) {
                    // Record the operation signature on the router span
                    Span::current().record(
                        APOLLO_PRIVATE_OPERATION_SIGNATURE.as_str(),
                        usage_reporting.stats_report_key.as_str(),
                    );
                }
                // To expose trace_id or not
                let expose_trace_id_header = config.exporters.tracing.response_trace_id.enabled.then(|| {
                    config.exporters.tracing.response_trace_id
                        .header_name
                        .clone()
                        .unwrap_or_else(|| DEFAULT_EXPOSE_TRACE_ID_HEADER_NAME.clone())
                });

                // Append the trace ID with the right format, based on the config
                let format_id = |trace: TraceId| {
                    let id = match config.exporters.tracing.response_trace_id.format {
                        TraceIdFormat::Hexadecimal => format!("{:032x}", trace.to_u128()),
                        TraceIdFormat::Decimal => format!("{}", trace.to_u128()),
                    };

                    HeaderValue::from_str(&id).ok()
                };
                if let (Some(header_name), Some(trace_id)) = (
                    expose_trace_id_header,
                    TraceId::maybe_new().and_then(format_id),
                ) {
                    resp.response.headers_mut().append(header_name, trace_id);
                }

                if resp.context.contains_key(LOGGING_DISPLAY_HEADERS) {
                    let sorted_headers = resp
                        .response
                        .headers()
                        .iter()
                        .map(|(k, v)| (k.as_str(), v))
                        .collect::<BTreeMap<_, _>>();
                    ::tracing::info!(http.response.headers = ?sorted_headers, "Supergraph response headers");
                }
                let display_body = resp.context.contains_key(LOGGING_DISPLAY_BODY);
                resp.map_stream(move |gql_response| {
                    if display_body {
                        ::tracing::info!(http.response.body = ?gql_response, "Supergraph GraphQL response");
                    }
                    gql_response
                })
            })
            .map_future_with_request_data(
                move |req: &SupergraphRequest| {
                    let custom_attributes = config.instrumentation.spans.supergraph.attributes.on_request(req);
                    Self::populate_context(config.clone(), field_level_instrumentation_ratio, req);
                    let custom_instruments = config
                        .instrumentation
                        .instruments
                        .new_supergraph_instruments();
                    custom_instruments.on_request(req);
                    let custom_graphql_instruments:GraphQLInstruments = (&config
                        .instrumentation
                        .instruments).into();
                    custom_graphql_instruments.on_request(req);

                    let supergraph_events = config.instrumentation.events.new_supergraph_events();
                    supergraph_events.on_request(req);

                    (req.context.clone(), custom_instruments, custom_attributes, supergraph_events, custom_graphql_instruments)
                },
                move |(ctx, custom_instruments, custom_attributes, supergraph_events, custom_graphql_instruments): (Context, SupergraphInstruments, Vec<KeyValue>, SupergraphEvents, GraphQLInstruments), fut| {
                    let config = config_map_res.clone();
                    let sender = metrics_sender.clone();
                    let start = Instant::now();

                    async move {
                        let span = Span::current();
                        span.set_span_dyn_attributes(custom_attributes);
                        let mut result: Result<SupergraphResponse, BoxError> = fut.await;
                        match &result {
                            Ok(resp) => {
                                span.set_span_dyn_attributes(config.instrumentation.spans.supergraph.attributes.on_response(resp));
                                custom_instruments.on_response(resp);
                                supergraph_events.on_response(resp);
                                custom_graphql_instruments.on_response(resp);
                            },
                            Err(err) => {
                                span.set_span_dyn_attributes(config.instrumentation.spans.supergraph.attributes.on_error(err, &ctx));
                                custom_instruments.on_error(err, &ctx);
                                supergraph_events.on_error(err, &ctx);
                                custom_graphql_instruments.on_error(err, &ctx);
                            },
                        }
                        result = Self::update_otel_metrics(
                            config.clone(),
                            ctx.clone(),
                            result,
                            start.elapsed(),
                            custom_instruments,
                            supergraph_events,
                            custom_graphql_instruments,
                        )
                        .await;
                        Self::update_metrics_on_response_events(
                            &ctx, config, field_level_instrumentation_ratio, sender, start, result,
                        )
                    }
                },
            )
            .service(service)
            .boxed()
    }

    fn execution_service(&self, service: execution::BoxService) -> execution::BoxService {
        ServiceBuilder::new()
            .instrument(move |req: &ExecutionRequest| {
                let operation_kind = req
                    .query_plan
                    .query
                    .operation(req.supergraph_request.body().operation_name.as_deref())
                    .map(|op| *op.kind());

                match operation_kind {
                    Some(operation_kind) => match operation_kind {
                        OperationKind::Subscription => info_span!(
                            EXECUTION_SPAN_NAME,
                            "otel.kind" = "INTERNAL",
                            "graphql.operation.type" = operation_kind.as_apollo_operation_type(),
                            "apollo_private.operation.subtype" =
                                OperationSubType::SubscriptionRequest.as_str(),
                        ),
                        _ => info_span!(
                            EXECUTION_SPAN_NAME,
                            "otel.kind" = "INTERNAL",
                            "graphql.operation.type" = operation_kind.as_apollo_operation_type(),
                        ),
                    },
                    None => {
                        info_span!(EXECUTION_SPAN_NAME, "otel.kind" = "INTERNAL",)
                    }
                }
            })
            .service(service)
            .boxed()
    }

    fn subgraph_service(&self, name: &str, service: subgraph::BoxService) -> subgraph::BoxService {
        let config = self.config.clone();
        let span_mode = self.config.instrumentation.spans.mode;
        let conf = self.config.clone();
        let subgraph_attribute = KeyValue::new("subgraph", name.to_string());
        let subgraph_metrics_conf_req = self.create_subgraph_metrics_conf(name);
        let subgraph_metrics_conf_resp = subgraph_metrics_conf_req.clone();
        let subgraph_name = ByteString::from(name);
        let name = name.to_owned();
        ServiceBuilder::new()
            .instrument(move |req: &SubgraphRequest| span_mode.create_subgraph(name.as_str(), req))
            .map_request(move |req: SubgraphRequest| request_ftv1(req))
            .map_response(move |resp| store_ftv1(&subgraph_name, resp))
            .map_future_with_request_data(
                move |sub_request: &SubgraphRequest| {
                    Self::store_subgraph_request_attributes(
                        subgraph_metrics_conf_req.as_ref(),
                        sub_request,
                    );

                    let custom_attributes = config
                        .instrumentation
                        .spans
                        .subgraph
                        .attributes
                        .on_request(sub_request);
                    let custom_instruments = config
                        .instrumentation
                        .instruments
                        .new_subgraph_instruments();
                    custom_instruments.on_request(sub_request);
                    let custom_events = config.instrumentation.events.new_subgraph_events();
                    custom_events.on_request(sub_request);

                    (
                        sub_request.context.clone(),
                        custom_instruments,
                        custom_attributes,
                        custom_events,
                    )
                },
                move |(context, custom_instruments, custom_attributes, custom_events): (
                    Context,
                    SubgraphInstruments,
                    Vec<KeyValue>,
                    SubgraphEvents,
                ),
                      f: BoxFuture<'static, Result<SubgraphResponse, BoxError>>| {
                    let subgraph_attribute = subgraph_attribute.clone();
                    let subgraph_metrics_conf = subgraph_metrics_conf_resp.clone();
                    let conf = conf.clone();
                    // Using Instant because it is guaranteed to be monotonically increasing.
                    let now = Instant::now();
                    async move {
                        let span = Span::current();
                        span.set_span_dyn_attributes(custom_attributes);
                        let result: Result<SubgraphResponse, BoxError> = f.await;

                        match &result {
                            Ok(resp) => {
                                if resp.response.status() >= StatusCode::BAD_REQUEST {
                                    span.record(OTEL_STATUS_CODE, OTEL_STATUS_CODE_ERROR);
                                } else {
                                    span.record(OTEL_STATUS_CODE, OTEL_STATUS_CODE_OK);
                                }
                                span.set_span_dyn_attributes(
                                    conf.instrumentation
                                        .spans
                                        .subgraph
                                        .attributes
                                        .on_response(resp),
                                );
                                custom_instruments.on_response(resp);
                                custom_events.on_response(resp);
                            }
                            Err(err) => {
                                span.record(OTEL_STATUS_CODE, OTEL_STATUS_CODE_ERROR);

                                span.set_span_dyn_attributes(
                                    conf.instrumentation
                                        .spans
                                        .subgraph
                                        .attributes
                                        .on_error(err, &context),
                                );
                                custom_instruments.on_error(err, &context);
                                custom_events.on_error(err, &context);
                            }
                        }

                        Self::store_subgraph_response_attributes(
                            &context,
                            subgraph_attribute,
                            subgraph_metrics_conf.as_ref(),
                            now,
                            &result,
                        );
                        result
                    }
                },
            )
            .service(service)
            .boxed()
    }

    fn web_endpoints(&self) -> MultiMap<ListenAddr, Endpoint> {
        self.custom_endpoints.clone()
    }
}

impl Telemetry {
    pub(crate) fn activate(&self) {
        let mut activation = self.activation.lock();
        if activation.is_active {
            return;
        }

        // Only apply things if we were executing in the context of a vanilla the Apollo executable.
        // Users that are rolling their own routers will need to set up telemetry themselves.
        if let Some(hot_tracer) = OPENTELEMETRY_TRACER_HANDLE.get() {
            SamplingFilter::configure(&self.sampling_filter_ratio);

            // The reason that this has to happen here is that we are interacting with global state.
            // If we do this logic during plugin init then if a subsequent plugin fails to init then we
            // will already have set the new tracer provider and we will be in an inconsistent state.
            // activate is infallible, so if we get here we know the new pipeline is ready to go.
            let tracer_provider = activation
                .tracer_provider
                .take()
                .expect("must have new tracer_provider");

            let tracer = tracer_provider.versioned_tracer(
                GLOBAL_TRACER_NAME,
                Some(env!("CARGO_PKG_VERSION")),
                None::<String>,
                None,
            );
            hot_tracer.reload(tracer);

            let last_provider = opentelemetry::global::set_tracer_provider(tracer_provider);

            Self::checked_global_tracer_shutdown(last_provider);

            opentelemetry::global::set_text_map_propagator(Self::create_propagator(&self.config));
        }

        activation.reload_metrics();

        reload_fmt(create_fmt_layer(&self.config));
        activation.is_active = true;
    }

    fn create_propagator(config: &config::Conf) -> TextMapCompositePropagator {
        let propagation = &config.exporters.tracing.propagation;

        let tracing = &config.exporters.tracing;

        let mut propagators: Vec<Box<dyn TextMapPropagator + Send + Sync + 'static>> = Vec::new();
        // TLDR the jaeger propagator MUST BE the first one because the version of opentelemetry_jaeger is buggy.
        // It overrides the current span context with an empty one if it doesn't find the corresponding headers.
        // Waiting for the >=0.16.1 release
        if propagation.jaeger || tracing.jaeger.enabled() {
            propagators.push(Box::<opentelemetry_jaeger::Propagator>::default());
        }
        if propagation.baggage {
            propagators.push(Box::<opentelemetry::sdk::propagation::BaggagePropagator>::default());
        }
        if propagation.trace_context || tracing.otlp.enabled {
            propagators
                .push(Box::<opentelemetry::sdk::propagation::TraceContextPropagator>::default());
        }
        if propagation.zipkin || tracing.zipkin.enabled {
            propagators.push(Box::<opentelemetry_zipkin::Propagator>::default());
        }
        if propagation.datadog || tracing.datadog.enabled {
            propagators.push(Box::<opentelemetry_datadog::DatadogPropagator>::default());
        }
        if propagation.aws_xray {
            propagators.push(Box::<opentelemetry_aws::XrayPropagator>::default());
        }
        if let Some(from_request_header) = &propagation.request.header_name {
            propagators.push(Box::new(CustomTraceIdPropagator::new(
                from_request_header.to_string(),
            )));
        }

        TextMapCompositePropagator::new(propagators)
    }

    fn create_tracer_provider(
        config: &config::Conf,
    ) -> Result<(SamplerOption, opentelemetry::sdk::trace::TracerProvider), BoxError> {
        let tracing_config = &config.exporters.tracing;
        let spans_config = &config.instrumentation.spans;
        let mut common = tracing_config.common.clone();
        let mut sampler = common.sampler.clone();
        // set it to AlwaysOn: it is now done in the SamplingFilter, so whatever is sent to an exporter
        // should be accepted
        common.sampler = SamplerOption::Always(Sampler::AlwaysOn);

        let mut builder =
            opentelemetry::sdk::trace::TracerProvider::builder().with_config((&common).into());

        builder = setup_tracing(builder, &tracing_config.jaeger, &common, spans_config)?;
        builder = setup_tracing(builder, &tracing_config.zipkin, &common, spans_config)?;
        builder = setup_tracing(builder, &tracing_config.datadog, &common, spans_config)?;
        builder = setup_tracing(builder, &tracing_config.otlp, &common, spans_config)?;
        builder = setup_tracing(builder, &config.apollo, &common, spans_config)?;

        if !tracing_config.jaeger.enabled()
            && !tracing_config.zipkin.enabled()
            && !tracing_config.datadog.enabled()
            && !TracingConfigurator::enabled(&tracing_config.otlp)
            && !TracingConfigurator::enabled(&config.apollo)
        {
            sampler = SamplerOption::Always(Sampler::AlwaysOff);
        }

        let tracer_provider = builder.build();
        Ok((sampler, tracer_provider))
    }

    fn create_metrics_builder(config: &config::Conf) -> Result<MetricsBuilder, BoxError> {
        let metrics_config = &config.exporters.metrics;
        let metrics_common_config = &metrics_config.common;
        let mut builder = MetricsBuilder::new(config);
        builder = setup_metrics_exporter(builder, &config.apollo, metrics_common_config)?;
        builder =
            setup_metrics_exporter(builder, &metrics_config.prometheus, metrics_common_config)?;
        builder = setup_metrics_exporter(builder, &metrics_config.otlp, metrics_common_config)?;
        Ok(builder)
    }

    fn filter_variables_values(
        variables: &Map<ByteString, Value>,
        forward_rules: &ForwardValues,
    ) -> String {
        let nb_var = variables.len();
        #[allow(clippy::mutable_key_type)] // False positive lint
        let variables = variables
            .iter()
            .map(|(name, value)| {
                if match &forward_rules {
                    ForwardValues::None => false,
                    ForwardValues::All => true,
                    ForwardValues::Only(only) => only.contains(&name.as_str().to_string()),
                    ForwardValues::Except(except) => !except.contains(&name.as_str().to_string()),
                } {
                    (
                        name,
                        serde_json::to_string(value).unwrap_or_else(|_| "<unknown>".to_string()),
                    )
                } else {
                    (name, "".to_string())
                }
            })
            .fold(HashMap::with_capacity(nb_var), |mut acc, (name, value)| {
                acc.insert(name, value);
                acc
            });

        match serde_json::to_string(&variables) {
            Ok(result) => result,
            Err(_err) => {
                ::tracing::warn!(
                    "could not serialize variables, trace will not have variables information"
                );
                Default::default()
            }
        }
    }

    async fn update_otel_metrics(
        config: Arc<Conf>,
        context: Context,
        result: Result<SupergraphResponse, BoxError>,
        request_duration: Duration,
        custom_instruments: SupergraphInstruments,
        custom_events: SupergraphEvents,
        custom_graphql_instruments: GraphQLInstruments,
    ) -> Result<SupergraphResponse, BoxError> {
        let mut metric_attrs = context
            .extensions()
            .with_lock(|lock| lock.get::<MetricsAttributes>().cloned())
            .map(|attrs| {
                attrs
                    .0
                    .into_iter()
                    .map(|(attr_name, attr_value)| KeyValue::new(attr_name, attr_value))
                    .collect::<Vec<KeyValue>>()
            })
            .unwrap_or_default();
        let res = match result {
            Ok(response) => {
                metric_attrs.push(KeyValue::new(
                    "status",
                    response.response.status().as_u16().to_string(),
                ));

                let ctx = context.clone();
                // Wait for the first response of the stream
                let (parts, stream) = response.response.into_parts();
                let config_cloned = config.clone();
                let stream = stream.inspect(move |resp| {
                    let has_errors = !resp.errors.is_empty();
                    // Useful for selector in spans/instruments/events
                    ctx.insert_json_value(
                        CONTAINS_GRAPHQL_ERROR,
                        serde_json_bytes::Value::Bool(has_errors),
                    );
                    let span = Span::current();
                    span.set_span_dyn_attributes(
                        config_cloned
                            .instrumentation
                            .spans
                            .supergraph
                            .attributes
                            .on_response_event(resp, &ctx),
                    );
                    custom_instruments.on_response_event(resp, &ctx);
                    custom_events.on_response_event(resp, &ctx);
                    custom_graphql_instruments.on_response_event(resp, &ctx);
                });
                let (first_response, rest) = stream.into_future().await;

                let attributes = config
                    .exporters
                    .metrics
                    .common
                    .attributes
                    .supergraph
                    .get_attributes_from_router_response(&parts, &context, &first_response);

                metric_attrs.extend(attributes.into_iter().map(|(k, v)| KeyValue::new(k, v)));

                if !parts.status.is_success() {
                    metric_attrs.push(KeyValue::new("error", parts.status.to_string()));
                }
                let response = http::Response::from_parts(
                    parts,
                    once(ready(first_response.unwrap_or_default()))
                        .chain(rest)
                        .boxed(),
                );

                Ok(SupergraphResponse { context, response })
            }
            Err(err) => {
                metric_attrs.push(KeyValue::new("status", "500"));
                Err(err)
            }
        };

        // http_requests_total - the total number of HTTP requests received
        u64_counter!(
            "apollo_router_http_requests_total",
            "Total number of HTTP requests made.",
            1,
            metric_attrs
        );

        f64_histogram!(
            "apollo_router_http_request_duration_seconds",
            "Duration of HTTP requests.",
            request_duration.as_secs_f64(),
            metric_attrs
        );
        res
    }

    fn populate_context(
        config: Arc<Conf>,
        field_level_instrumentation_ratio: f64,
        req: &SupergraphRequest,
    ) {
        let context = &req.context;
        let http_request = &req.supergraph_request;
        let headers = http_request.headers();

        let (should_log_headers, should_log_body) = config.exporters.logging.should_log(req);
        if should_log_headers {
            let sorted_headers = req
                .supergraph_request
                .headers()
                .iter()
                .map(|(k, v)| (k.as_str(), v))
                .collect::<BTreeMap<_, _>>();
            ::tracing::info!(http.request.headers = ?sorted_headers, "Supergraph request headers");

            let _ = req.context.insert(LOGGING_DISPLAY_HEADERS, true);
        }
        if should_log_body {
            ::tracing::info!(http.request.body = ?req.supergraph_request.body(), "Supergraph request body");

            let _ = req.context.insert(LOGGING_DISPLAY_BODY, true);
        }

        // List of custom attributes for metrics
        let mut attributes: HashMap<String, AttributeValue> = HashMap::new();
        if let Some(operation_name) = &req.supergraph_request.body().operation_name {
            attributes.insert(
                OPERATION_NAME.to_string(),
                AttributeValue::String(operation_name.clone()),
            );
        }

        let router_attributes_conf = &config.exporters.metrics.common.attributes.supergraph;
        attributes.extend(
            router_attributes_conf
                .get_attributes_from_request(headers, req.supergraph_request.body()),
        );
        attributes.extend(router_attributes_conf.get_attributes_from_context(context));

        let _ = context
            .extensions()
            .with_lock(|mut lock| lock.insert(MetricsAttributes(attributes)));
        if rand::thread_rng().gen_bool(field_level_instrumentation_ratio) {
            context
                .extensions()
                .with_lock(|mut lock| lock.insert(EnableSubgraphFtv1));
        }
    }

    fn create_subgraph_metrics_conf(&self, name: &str) -> Arc<AttributesForwardConf> {
        let subgraph_cfg = &self.config.exporters.metrics.common.attributes.subgraph;
        macro_rules! extend_config {
            ($forward_kind: ident) => {{
                let mut cfg = subgraph_cfg.all.$forward_kind.clone();
                cfg.extend(
                    subgraph_cfg
                        .subgraphs
                        .get(&name.to_owned())
                        .map(|s| s.$forward_kind.clone())
                        .unwrap_or_default(),
                );

                cfg
            }};
        }
        macro_rules! merge_config {
            ($forward_kind: ident) => {{
                let mut cfg = subgraph_cfg.all.$forward_kind.clone();
                cfg.merge(
                    subgraph_cfg
                        .subgraphs
                        .get(&name.to_owned())
                        .map(|s| s.$forward_kind.clone())
                        .unwrap_or_default(),
                );

                cfg
            }};
        }

        Arc::new(AttributesForwardConf {
            insert: extend_config!(insert),
            request: merge_config!(request),
            response: merge_config!(response),
            errors: merge_config!(errors),
            context: extend_config!(context),
        })
    }

    fn store_subgraph_request_attributes(
        attribute_forward_config: &AttributesForwardConf,
        sub_request: &Request,
    ) {
        let mut attributes = HashMap::new();
        attributes.extend(attribute_forward_config.get_attributes_from_request(
            sub_request.subgraph_request.headers(),
            sub_request.subgraph_request.body(),
        ));
        attributes
            .extend(attribute_forward_config.get_attributes_from_context(&sub_request.context));
        sub_request
            .context
            .extensions()
            .with_lock(|mut lock| lock.insert(SubgraphMetricsAttributes(attributes)));
        //.unwrap();
    }

    #[allow(clippy::too_many_arguments)]
    fn store_subgraph_response_attributes(
        context: &Context,
        subgraph_attribute: KeyValue,
        attribute_forward_config: &AttributesForwardConf,
        now: Instant,
        result: &Result<Response, BoxError>,
    ) {
        let mut metric_attrs = context
            .extensions()
            .with_lock(|lock| lock.get::<SubgraphMetricsAttributes>().cloned())
            .map(|attrs| {
                attrs
                    .0
                    .into_iter()
                    .map(|(attr_name, attr_value)| KeyValue::new(attr_name, attr_value))
                    .collect::<Vec<KeyValue>>()
            })
            .unwrap_or_default();
        metric_attrs.push(subgraph_attribute);
        // Fill attributes from context
        metric_attrs.extend(
            attribute_forward_config
                .get_attributes_from_context(context)
                .into_iter()
                .map(|(k, v)| KeyValue::new(k, v)),
        );

        match &result {
            Ok(response) => {
                metric_attrs.push(KeyValue::new(
                    "status",
                    response.response.status().as_u16().to_string(),
                ));

                // Fill attributes from response
                metric_attrs.extend(
                    attribute_forward_config
                        .get_attributes_from_response(
                            response.response.headers(),
                            response.response.body(),
                        )
                        .into_iter()
                        .map(|(k, v)| KeyValue::new(k, v)),
                );

                u64_counter!(
                    "apollo_router_http_requests_total",
                    "Total number of HTTP requests made.",
                    1,
                    metric_attrs
                );
            }
            Err(err) => {
                metric_attrs.push(KeyValue::new("status", "500"));
                // Fill attributes from error
                metric_attrs.extend(
                    attribute_forward_config
                        .get_attributes_from_error(err)
                        .into_iter()
                        .map(|(k, v)| KeyValue::new(k, v)),
                );

                u64_counter!(
                    "apollo_router_http_requests_total",
                    "Total number of HTTP requests made.",
                    1,
                    metric_attrs
                );
            }
        }
        f64_histogram!(
            "apollo_router_http_request_duration_seconds",
            "Duration of HTTP requests.",
            now.elapsed().as_secs_f64(),
            metric_attrs
        );
    }

    #[allow(clippy::too_many_arguments)]
    fn update_metrics_on_response_events(
        ctx: &Context,
        config: Arc<Conf>,
        field_level_instrumentation_ratio: f64,
        sender: Sender,
        start: Instant,
        result: Result<supergraph::Response, BoxError>,
    ) -> Result<supergraph::Response, BoxError> {
        let operation_kind: OperationKind =
            ctx.get(OPERATION_KIND).ok().flatten().unwrap_or_default();

        // here?

        match result {
            Err(e) => {
                if !matches!(sender, Sender::Noop) {
                    let operation_subtype = (operation_kind == OperationKind::Subscription)
                        .then_some(OperationSubType::SubscriptionRequest);
                    Self::update_apollo_metrics(
                        ctx,
                        field_level_instrumentation_ratio,
                        sender,
                        true,
                        start.elapsed(),
                        operation_kind,
                        operation_subtype,
                    );
                }
                let mut metric_attrs = Vec::new();
                // Fill attributes from error

                metric_attrs.extend(
                    config
                        .exporters
                        .metrics
                        .common
                        .attributes
                        .supergraph
                        .get_attributes_from_error(&e)
                        .into_iter()
                        .map(|(k, v)| KeyValue::new(k, v)),
                );

                u64_counter!(
                    "apollo_router_http_requests_total",
                    "Total number of HTTP requests made.",
                    1,
                    metric_attrs
                );

                Err(e)
            }
            Ok(router_response) => {
                let http_status_is_success = router_response.response.status().is_success();

                // Only send the subscription-request metric if it's an http status in error because we won't always enter the stream after.
                if operation_kind == OperationKind::Subscription && !http_status_is_success {
                    Self::update_apollo_metrics(
                        ctx,
                        field_level_instrumentation_ratio,
                        sender.clone(),
                        true,
                        start.elapsed(),
                        operation_kind,
                        Some(OperationSubType::SubscriptionRequest),
                    );
                }
                Ok(router_response.map(move |response_stream| {
                    let sender = sender.clone();
                    let ctx = ctx.clone();

                    response_stream
                        .enumerate()
                        .map(move |(idx, response)| {
                            let has_errors = !response.errors.is_empty();

                            if !matches!(sender, Sender::Noop) {
                                if operation_kind == OperationKind::Subscription {
                                    // The first empty response is always a heartbeat except if it's an error
                                    if idx == 0 {
                                        // Don't count for subscription-request if http status was in error because it has been counted before
                                        if http_status_is_success {
                                            Self::update_apollo_metrics(
                                                &ctx,
                                                field_level_instrumentation_ratio,
                                                sender.clone(),
                                                has_errors,
                                                start.elapsed(),
                                                operation_kind,
                                                Some(OperationSubType::SubscriptionRequest),
                                            );
                                        }
                                    } else {
                                        // Only for subscription events
                                        Self::update_apollo_metrics(
                                            &ctx,
                                            field_level_instrumentation_ratio,
                                            sender.clone(),
                                            has_errors,
                                            response
                                                .created_at
                                                .map(|c| c.elapsed())
                                                .unwrap_or_else(|| start.elapsed()),
                                            operation_kind,
                                            Some(OperationSubType::SubscriptionEvent),
                                        );
                                    }
                                } else {
                                    // If it's the last response
                                    if !response.has_next.unwrap_or(false) {
                                        Self::update_apollo_metrics(
                                            &ctx,
                                            field_level_instrumentation_ratio,
                                            sender.clone(),
                                            has_errors,
                                            start.elapsed(),
                                            operation_kind,
                                            None,
                                        );
                                    }
                                }
                            }

                            response
                        })
                        .boxed()
                }))
            }
        }
    }

    fn update_apollo_metrics(
        context: &Context,
        field_level_instrumentation_ratio: f64,
        sender: Sender,
        has_errors: bool,
        duration: Duration,
        operation_kind: OperationKind,
        operation_subtype: Option<OperationSubType>,
    ) {
<<<<<<< HEAD
        //here? 
        let metrics = if let Some(usage_reporting) = {
            let lock = context.extensions().lock();
            let urp = lock.get::<Arc<UsageReporting>>();
            urp.cloned()
        } {
=======
        let metrics = if let Some(usage_reporting) = context
            .extensions()
            .with_lock(|lock| lock.get::<Arc<UsageReporting>>().cloned())
        {
>>>>>>> 956e6533
            let licensed_operation_count =
                licensed_operation_count(&usage_reporting.stats_report_key);
            let persisted_query_hit = context
                .get::<_, bool>("persisted_query_hit")
                .unwrap_or_default();

            if context
                .get(STUDIO_EXCLUDE)
                .map_or(false, |x| x.unwrap_or_default())
            {
                // The request was excluded don't report the details, but do report the operation count
                SingleStatsReport {
                    licensed_operation_count_by_type: (licensed_operation_count > 0).then_some(
                        LicensedOperationCountByType {
                            r#type: operation_kind,
                            subtype: operation_subtype,
                            licensed_operation_count,
                        },
                    ),
                    ..Default::default()
                }
            } else {
                let traces = Self::subgraph_ftv1_traces(context);
                let per_type_stat = Self::per_type_stat(&traces, field_level_instrumentation_ratio);
                let root_error_stats = Self::per_path_error_stats(&traces);
                SingleStatsReport {
                    request_id: uuid::Uuid::from_bytes(
                        Span::current()
                            .context()
                            .span()
                            .span_context()
                            .trace_id()
                            .to_bytes(),
                    ),
                    licensed_operation_count_by_type: (licensed_operation_count > 0).then_some(
                        LicensedOperationCountByType {
                            r#type: operation_kind,
                            subtype: operation_subtype,
                            licensed_operation_count,
                        },
                    ),
                    stats: HashMap::from([(
                        usage_reporting.stats_report_key.to_string(),
                        SingleStats {
                            stats_with_context: SingleContextualizedStats {
                                context: StatsContext {
                                    result: "".to_string(),
                                    client_name: context
                                        .get(CLIENT_NAME)
                                        .unwrap_or_default()
                                        .unwrap_or_default(),
                                    client_version: context
                                        .get(CLIENT_VERSION)
                                        .unwrap_or_default()
                                        .unwrap_or_default(),
                                    operation_type: operation_kind
                                        .as_apollo_operation_type()
                                        .to_string(),
                                    operation_subtype: operation_subtype
                                        .map(|op| op.to_string())
                                        .unwrap_or_default(),
                                },
                                query_latency_stats: SingleQueryLatencyStats {
                                    latency: duration,
                                    has_errors,
                                    persisted_query_hit,
                                    root_error_stats,
                                    ..Default::default()
                                },
                                per_type_stat,
                            },
                            referenced_fields_by_type: usage_reporting
                                .referenced_fields_by_type
                                .clone()
                                .into_iter()
                                .map(|(k, v)| (k, convert(v)))
                                .collect(),
                        },
                    )]),
                }
            }
        } else {
            // Usage reporting was missing, so it counts as one operation.
            SingleStatsReport {
                licensed_operation_count_by_type: LicensedOperationCountByType {
                    r#type: operation_kind,
                    subtype: operation_subtype,
                    licensed_operation_count: 1,
                }
                .into(),
                ..Default::default()
            }
        };
        sender.send(SingleReport::Stats(metrics));
    }

    /// Returns `[(subgraph_name, trace), …]`
    fn subgraph_ftv1_traces(context: &Context) -> Vec<(ByteString, proto::reports::Trace)> {
        if let Some(Value::Array(array)) = context.get_json_value(SUBGRAPH_FTV1) {
            array
                .iter()
                .filter_map(|value| match value.as_array()?.as_slice() {
                    [Value::String(subgraph_name), trace] => {
                        Some((subgraph_name.clone(), decode_ftv1_trace(trace.as_str()?)?))
                    }
                    _ => None,
                })
                .collect()
        } else {
            Vec::new()
        }
    }

    // https://github.com/apollographql/apollo-server/blob/6ff88e87c52/packages/server/src/plugin/usageReporting/stats.ts#L283
    fn per_type_stat(
        traces: &[(ByteString, proto::reports::Trace)],
        field_level_instrumentation_ratio: f64,
    ) -> HashMap<String, SingleTypeStat> {
        fn recur(
            per_type: &mut HashMap<String, SingleTypeStat>,
            field_execution_weight: f64,
            node: &proto::reports::trace::Node,
        ) {
            for child in &node.child {
                recur(per_type, field_execution_weight, child)
            }
            let response_name = if let Some(ResponseName(response_name)) = &node.id {
                response_name
            } else {
                return;
            };
            let field_name = if node.original_field_name.is_empty() {
                response_name
            } else {
                &node.original_field_name
            };
            if field_name.is_empty()
                || node.parent_type.is_empty()
                || node.r#type.is_empty()
                || node.start_time == 0
                || node.end_time == 0
            {
                return;
            }
            let field_stat = per_type
                .entry(node.parent_type.clone())
                .or_default()
                .per_field_stat
                .entry(field_name.clone())
                .or_insert_with(|| metrics::apollo::studio::SingleFieldStat {
                    return_type: node.r#type.clone(), // not `Default::default()`’s empty string
                    errors_count: 0,
                    latency: Default::default(),
                    observed_execution_count: 0,
                    requests_with_errors_count: 0,
                });
            let latency = Duration::from_nanos(node.end_time.saturating_sub(node.start_time));
            field_stat
                .latency
                .increment_duration(Some(latency), field_execution_weight);
            field_stat.observed_execution_count += 1;
            field_stat.errors_count += node.error.len() as u64;
            if !node.error.is_empty() {
                field_stat.requests_with_errors_count += 1;
            }
        }

        // For example, `field_level_instrumentation_ratio == 0.03` means we send a
        // `apollo-federation-include-trace: ftv1` header with 3% of subgraph requests.
        // To compensate, assume that each trace we recieve is representative of 33.3… requests.
        // Metrics that recieve this treatment are kept as floating point values in memory,
        // and converted to integers after aggregating values for a number of requests.
        let field_execution_weight = 1.0 / field_level_instrumentation_ratio;

        let mut per_type = HashMap::new();
        for (_subgraph_name, trace) in traces {
            if let Some(node) = &trace.root {
                recur(&mut per_type, field_execution_weight, node)
            }
        }
        per_type
    }

    fn per_path_error_stats(
        traces: &[(ByteString, proto::reports::Trace)],
    ) -> SinglePathErrorStats {
        fn recur<'node>(
            stats_root: &mut SinglePathErrorStats,
            path: &mut Vec<&'node String>,
            node: &'node proto::reports::trace::Node,
        ) {
            if let Some(ResponseName(name)) = &node.id {
                path.push(name)
            }
            if !node.error.is_empty() {
                let mut stats = &mut *stats_root;
                for &name in &*path {
                    stats = stats.children.entry(name.clone()).or_default();
                }
                stats.errors_count += node.error.len() as u64;
                stats.requests_with_errors_count += 1;
            }
            for child in &node.child {
                recur(stats_root, path, child)
            }
            if let Some(ResponseName(_)) = &node.id {
                path.pop();
            }
        }
        let mut root = Default::default();
        for (subgraph_name, trace) in traces {
            if let Some(node) = &trace.root {
                let path = format!("service:{}", subgraph_name.as_str());
                recur(&mut root, &mut vec![&path], node)
            }
        }
        root
    }

    fn plugin_metrics(config: &Arc<Conf>) {
        let metrics_prom_used = config.exporters.metrics.prometheus.enabled;
        let metrics_otlp_used = MetricsConfigurator::enabled(&config.exporters.metrics.otlp);
        let tracing_otlp_used = TracingConfigurator::enabled(&config.exporters.tracing.otlp);
        let tracing_datadog_used = config.exporters.tracing.datadog.enabled();
        let tracing_jaeger_used = config.exporters.tracing.jaeger.enabled();
        let tracing_zipkin_used = config.exporters.tracing.zipkin.enabled();

        if metrics_prom_used
            || metrics_otlp_used
            || tracing_jaeger_used
            || tracing_otlp_used
            || tracing_zipkin_used
            || tracing_datadog_used
        {
            ::tracing::info!(
                monotonic_counter.apollo.router.operations.telemetry = 1u64,
                telemetry.metrics.otlp = metrics_otlp_used.or_empty(),
                telemetry.metrics.prometheus = metrics_prom_used.or_empty(),
                telemetry.tracing.otlp = tracing_otlp_used.or_empty(),
                telemetry.tracing.datadog = tracing_datadog_used.or_empty(),
                telemetry.tracing.jaeger = tracing_jaeger_used.or_empty(),
                telemetry.tracing.zipkin = tracing_zipkin_used.or_empty(),
            );
        }
    }

    fn checked_tracer_shutdown(tracer_provider: opentelemetry::sdk::trace::TracerProvider) {
        Self::checked_spawn_task(Box::new(move || {
            drop(tracer_provider);
        }));
    }

    fn checked_global_tracer_shutdown(global_tracer_provider: GlobalTracerProvider) {
        Self::checked_spawn_task(Box::new(move || {
            drop(global_tracer_provider);
        }));
    }

    fn checked_spawn_task(task: Box<dyn FnOnce() + Send + 'static>) {
        // If we are in an tokio async context, use `spawn_blocking()`, if not just execute the
        // task.
        // Note:
        //  - If we use spawn_blocking, then tokio looks after waiting for the task to
        //    terminate
        //  - We could spawn a thread to execute the task, but if the process terminated that would
        //    cause the thread to terminate which isn't ideal. Let's just run it in the current
        //    thread. This won't affect router performance since that will always be within the
        //    context of tokio.
        match Handle::try_current() {
            Ok(hdl) => {
                hdl.spawn_blocking(move || {
                    task();
                });
                // We don't join here since we can't await or block_on()
            }
            Err(_err) => {
                task();
            }
        }
    }
}

impl TelemetryActivation {
    fn reload_metrics(&mut self) {
        let meter_provider = meter_provider();
        commit_prometheus();
        let mut old_meter_providers: [Option<FilterMeterProvider>; 3] = Default::default();

        old_meter_providers[0] = meter_provider.set(
            MeterProviderType::PublicPrometheus,
            self.public_prometheus_meter_provider.take(),
        );

        old_meter_providers[1] = meter_provider.set(
            MeterProviderType::Apollo,
            self.private_meter_provider.take(),
        );

        old_meter_providers[2] =
            meter_provider.set(MeterProviderType::Public, self.public_meter_provider.take());

        metrics_layer().clear();

        Self::checked_meter_shutdown(old_meter_providers);
    }

    fn checked_meter_shutdown(meters: [Option<FilterMeterProvider>; 3]) {
        for meter_provider in meters.into_iter().flatten() {
            Telemetry::checked_spawn_task(Box::new(move || {
                if let Err(e) = meter_provider.shutdown() {
                    ::tracing::error!(error = %e, "failed to shutdown meter provider")
                }
            }));
        }
    }
}

fn filter_headers(headers: &HeaderMap, forward_rules: &ForwardHeaders) -> String {
    if let ForwardHeaders::None = forward_rules {
        return String::from("{}");
    }
    let headers_map = headers
        .iter()
        .filter(|(name, _value)| {
            name != &header::AUTHORIZATION && name != &header::COOKIE && name != &header::SET_COOKIE
        })
        .filter_map(|(name, value)| {
            let send_header = match &forward_rules {
                ForwardHeaders::None => false,
                ForwardHeaders::All => true,
                ForwardHeaders::Only(only) => only.contains(name),
                ForwardHeaders::Except(except) => !except.contains(name),
            };

            send_header.then(|| {
                (
                    name.to_string(),
                    value.to_str().unwrap_or("<unknown>").to_string(),
                )
            })
        })
        .fold(
            BTreeMap::new(),
            |mut acc: BTreeMap<String, Vec<String>>, (name, value)| {
                acc.entry(name).or_default().push(value);
                acc
            },
        );

    match serde_json::to_string(&headers_map) {
        Ok(result) => result,
        Err(_err) => {
            ::tracing::warn!("could not serialize header, trace will not have header information");
            Default::default()
        }
    }
}

// Planner errors return stats report key that start with `## `
// while successful planning stats report key start with `# `
fn licensed_operation_count(stats_report_key: &str) -> u64 {
    if stats_report_key.starts_with("## ") {
        0
    } else {
        1
    }
}

fn convert(
    referenced_fields: router_bridge::planner::ReferencedFieldsForType,
) -> crate::plugins::telemetry::apollo_exporter::proto::reports::ReferencedFieldsForType {
    crate::plugins::telemetry::apollo_exporter::proto::reports::ReferencedFieldsForType {
        field_names: referenced_fields.field_names,
        is_interface: referenced_fields.is_interface,
    }
}

#[derive(Eq, PartialEq, Hash)]
enum ErrorType {
    Trace,
    Metric,
    Other,
}
static OTEL_ERROR_LAST_LOGGED: OnceCell<DashMap<ErrorType, Instant>> = OnceCell::new();

fn handle_error<T: Into<opentelemetry::global::Error>>(err: T) {
    // We have to rate limit these errors because when they happen they are very frequent.
    // Use a dashmap to store the message type with the last time it was logged.
    let last_logged_map = OTEL_ERROR_LAST_LOGGED.get_or_init(DashMap::new);

    handle_error_internal(err, last_logged_map);
}

fn handle_error_internal<T: Into<opentelemetry::global::Error>>(
    err: T,
    last_logged_map: &DashMap<ErrorType, Instant>,
) {
    let err = err.into();

    // We don't want the dashmap to get big, so we key the error messages by type.
    let error_type = match err {
        opentelemetry::global::Error::Trace(_) => ErrorType::Trace,
        opentelemetry::global::Error::Metric(_) => ErrorType::Metric,
        _ => ErrorType::Other,
    };
    #[cfg(not(test))]
    let threshold = Duration::from_secs(10);
    #[cfg(test)]
    let threshold = Duration::from_millis(100);

    // For now we have to suppress Metrics error: reader is shut down or not registered
    // https://github.com/open-telemetry/opentelemetry-rust/issues/1244
    if let opentelemetry::global::Error::Metric(err) = &err {
        if err.to_string() == "Metrics error: reader is shut down or not registered" {
            return;
        }
    }
    // Copy here so that we don't retain a mutable reference into the dashmap and lock the shard
    let now = Instant::now();
    let last_logged = *last_logged_map
        .entry(error_type)
        .and_modify(|last_logged| {
            if last_logged.elapsed() > threshold {
                *last_logged = now;
            }
        })
        .or_insert_with(|| now);

    if last_logged == now {
        match err {
            opentelemetry::global::Error::Trace(err) => {
                ::tracing::error!("OpenTelemetry trace error occurred: {}", err)
            }
            opentelemetry::global::Error::Metric(err) => {
                if let MetricsError::Other(msg) = &err {
                    if msg.contains("Warning") {
                        ::tracing::warn!("OpenTelemetry metric warning occurred: {}", msg);
                        return;
                    }
                }
                ::tracing::error!("OpenTelemetry metric error occurred: {}", err);
            }
            opentelemetry::global::Error::Other(err) => {
                ::tracing::error!("OpenTelemetry error occurred: {}", err)
            }
            other => {
                ::tracing::error!("OpenTelemetry error occurred: {:?}", other)
            }
        }
    }
}

register_plugin!("apollo", "telemetry", Telemetry);

fn request_ftv1(mut req: SubgraphRequest) -> SubgraphRequest {
    if req
        .context
        .extensions()
        .with_lock(|lock| lock.contains_key::<EnableSubgraphFtv1>())
        && Span::current().context().span().span_context().is_sampled()
    {
        req.subgraph_request
            .headers_mut()
            .insert(FTV1_HEADER_NAME.clone(), FTV1_HEADER_VALUE.clone());
    }
    req
}

fn store_ftv1(subgraph_name: &ByteString, resp: SubgraphResponse) -> SubgraphResponse {
    // Stash the FTV1 data
    if resp
        .context
        .extensions()
        .with_lock(|lock| lock.contains_key::<EnableSubgraphFtv1>())
    {
        if let Some(serde_json_bytes::Value::String(ftv1)) =
            resp.response.body().extensions.get("ftv1")
        {
            // Record the ftv1 trace for processing later
            Span::current().record("apollo_private.ftv1", ftv1.as_str());
            resp.context
                .upsert_json_value(SUBGRAPH_FTV1, move |value: Value| {
                    let mut vec = match value {
                        Value::Array(array) => array,
                        // upsert_json_value populate the entry with null if it was vacant
                        Value::Null => Vec::new(),
                        _ => panic!("unexpected JSON value kind"),
                    };
                    vec.push(json!([subgraph_name, ftv1]));
                    Value::Array(vec)
                })
        }
    }
    resp
}

/// CustomTraceIdPropagator to set custom trace_id for our tracing system
/// coming from headers
#[derive(Debug)]
struct CustomTraceIdPropagator {
    header_name: String,
    fields: [String; 1],
}

impl CustomTraceIdPropagator {
    fn new(header_name: String) -> Self {
        Self {
            fields: [header_name.clone()],
            header_name,
        }
    }

    fn extract_span_context(&self, extractor: &dyn Extractor) -> Option<SpanContext> {
        let trace_id = extractor.get(&self.header_name)?;
        let trace_id = trace_id.replace('-', "");

        // extract trace id
        let trace_id = match opentelemetry::trace::TraceId::from_hex(&trace_id) {
            Ok(trace_id) => trace_id,
            Err(err) => {
                ::tracing::error!("cannot generate custom trace_id: {err}");
                return None;
            }
        };

        SpanContext::new(
            trace_id,
            SpanId::INVALID,
            TraceFlags::default().with_sampled(true),
            true,
            TraceState::default(),
        )
        .into()
    }
}

impl TextMapPropagator for CustomTraceIdPropagator {
    fn inject_context(&self, cx: &opentelemetry::Context, injector: &mut dyn Injector) {
        let span = cx.span();
        let span_context = span.span_context();
        if span_context.is_valid() {
            let header_value = format!("{}", span_context.trace_id());
            injector.set(&self.header_name, header_value);
        }
    }

    fn extract_with_context(
        &self,
        cx: &opentelemetry::Context,
        extractor: &dyn Extractor,
    ) -> opentelemetry::Context {
        cx.with_remote_span_context(
            self.extract_span_context(extractor)
                .unwrap_or_else(SpanContext::empty_context),
        )
    }

    fn fields(&self) -> FieldIter<'_> {
        FieldIter::new(self.fields.as_ref())
    }
}

#[derive(Clone)]
struct MetricsAttributes(HashMap<String, AttributeValue>);

#[derive(Clone)]
struct SubgraphMetricsAttributes(HashMap<String, AttributeValue>);

struct EnableSubgraphFtv1;
//
// Please ensure that any tests added to the tests module use the tokio multi-threaded test executor.
//
#[cfg(test)]
mod tests {
    use std::collections::HashMap;
    use std::fmt::Debug;
    use std::ops::DerefMut;
    use std::sync::Arc;
    use std::sync::Mutex;
    use std::time::Duration;

    use axum::headers::HeaderName;
    use dashmap::DashMap;
    use http::header::CONTENT_TYPE;
    use http::HeaderMap;
    use http::HeaderValue;
    use http::StatusCode;
    use insta::assert_snapshot;
    use itertools::Itertools;
    use serde_json::Value;
    use serde_json_bytes::json;
    use serde_json_bytes::ByteString;
    use tower::util::BoxService;
    use tower::Service;
    use tower::ServiceExt;
    use tracing_core::field::Visit;
    use tracing_core::Event;
    use tracing_core::Field;
    use tracing_core::Subscriber;
    use tracing_futures::WithSubscriber;
    use tracing_subscriber::layer::Context;
    use tracing_subscriber::layer::SubscriberExt;
    use tracing_subscriber::Layer;

    use super::apollo::ForwardHeaders;
    use super::CustomTraceIdPropagator;
    use super::Telemetry;
    use crate::error::FetchError;
    use crate::graphql;
    use crate::graphql::Error;
    use crate::graphql::Request;
    use crate::http_ext;
    use crate::json_ext::Object;
    use crate::metrics::FutureMetricsExt;
    use crate::plugin::test::MockRouterService;
    use crate::plugin::test::MockSubgraphService;
    use crate::plugin::test::MockSupergraphService;
    use crate::plugin::DynPlugin;
    use crate::plugins::telemetry::handle_error_internal;
    use crate::services::RouterRequest;
    use crate::services::RouterResponse;
    use crate::services::SubgraphRequest;
    use crate::services::SubgraphResponse;
    use crate::services::SupergraphRequest;
    use crate::services::SupergraphResponse;

    async fn create_plugin_with_config(config: &str) -> Box<dyn DynPlugin> {
        let prometheus_support = config.contains("prometheus");
        let config: Value = serde_yaml::from_str(config).expect("yaml must be valid");
        let telemetry_config = config
            .as_object()
            .expect("must be an object")
            .get("telemetry")
            .expect("root key must be telemetry");
        let mut plugin = crate::plugin::plugins()
            .find(|factory| factory.name == "apollo.telemetry")
            .expect("Plugin not found")
            .create_instance_without_schema(telemetry_config)
            .await
            .unwrap();

        if prometheus_support {
            plugin
                .as_any_mut()
                .downcast_mut::<Telemetry>()
                .unwrap()
                .activation
                .lock()
                .reload_metrics();
        }
        plugin
    }

    async fn get_prometheus_metrics(plugin: &dyn DynPlugin) -> String {
        let web_endpoint = plugin
            .web_endpoints()
            .into_iter()
            .next()
            .unwrap()
            .1
            .into_iter()
            .next()
            .unwrap()
            .into_router();

        let http_req_prom = http::Request::get("http://localhost:9090/metrics")
            .body(Default::default())
            .unwrap();
        let mut resp = web_endpoint.oneshot(http_req_prom).await.unwrap();
        assert_eq!(resp.status(), StatusCode::OK);
        let body = hyper::body::to_bytes(resp.body_mut()).await.unwrap();
        String::from_utf8_lossy(&body)
            .to_string()
            .split('\n')
            .filter(|l| l.contains("bucket") && !l.contains("apollo_router_span_count"))
            .sorted()
            .join("\n")
    }

    async fn make_supergraph_request(plugin: &dyn DynPlugin) {
        let mut mock_service = MockSupergraphService::new();
        mock_service
            .expect_call()
            .times(1)
            .returning(move |req: SupergraphRequest| {
                Ok(SupergraphResponse::fake_builder()
                    .context(req.context)
                    .header("x-custom", "coming_from_header")
                    .data(json!({"data": {"my_value": 2usize}}))
                    .build()
                    .unwrap())
            });

        let mut supergraph_service = plugin.supergraph_service(BoxService::new(mock_service));
        let router_req = SupergraphRequest::fake_builder().header("test", "my_value_set");
        let _router_response = supergraph_service
            .ready()
            .await
            .unwrap()
            .call(router_req.build().unwrap())
            .await
            .unwrap()
            .next_response()
            .await
            .unwrap();
    }

    #[tokio::test(flavor = "multi_thread")]
    async fn plugin_registered() {
        crate::plugin::plugins()
            .find(|factory| factory.name == "apollo.telemetry")
            .expect("Plugin not found")
            .create_instance_without_schema(
                &serde_json::json!({"apollo": {"schema_id":"abc"}, "exporters": {"tracing": {}}}),
            )
            .await
            .unwrap();
    }

    #[tokio::test]
    async fn config_serialization() {
        create_plugin_with_config(include_str!("testdata/config.router.yaml")).await;
    }

    #[tokio::test]
    async fn test_supergraph_metrics_ok() {
        async {
            let plugin =
                create_plugin_with_config(include_str!("testdata/custom_attributes.router.yaml"))
                    .await;
            make_supergraph_request(plugin.as_ref()).await;

            assert_counter!(
                "apollo_router_http_requests_total",
                1,
                "another_test" = "my_default_value",
                "my_value" = 2,
                "myname" = "label_value",
                "renamed_value" = "my_value_set",
                "status" = "200",
                "x-custom" = "coming_from_header"
            );
        }
        .with_metrics()
        .await;
    }

    #[tokio::test]
    async fn test_supergraph_metrics_bad_request() {
        async {
            let plugin =
                create_plugin_with_config(include_str!("testdata/custom_attributes.router.yaml"))
                    .await;

            let mut mock_bad_request_service = MockSupergraphService::new();
            mock_bad_request_service.expect_call().times(1).returning(
                move |req: SupergraphRequest| {
                    Ok(SupergraphResponse::fake_builder()
                        .context(req.context)
                        .status_code(StatusCode::BAD_REQUEST)
                        .data(json!({"errors": [{"message": "nope"}]}))
                        .build()
                        .unwrap())
                },
            );
            let mut bad_request_supergraph_service =
                plugin.supergraph_service(BoxService::new(mock_bad_request_service));
            let router_req = SupergraphRequest::fake_builder().header("test", "my_value_set");
            let _router_response = bad_request_supergraph_service
                .ready()
                .await
                .unwrap()
                .call(router_req.build().unwrap())
                .await
                .unwrap()
                .next_response()
                .await
                .unwrap();

            assert_counter!(
                "apollo_router_http_requests_total",
                1,
                "another_test" = "my_default_value",
                "error" = "400 Bad Request",
                "myname" = "label_value",
                "renamed_value" = "my_value_set",
                "status" = "400"
            );
        }
        .with_metrics()
        .await;
    }

    #[tokio::test]
    async fn test_custom_router_instruments() {
        async {
            let plugin =
                create_plugin_with_config(include_str!("testdata/custom_instruments.router.yaml"))
                    .await;

            let mut mock_bad_request_service = MockRouterService::new();
            mock_bad_request_service
                .expect_call()
                .times(2)
                .returning(move |req: RouterRequest| {
                    Ok(RouterResponse::fake_builder()
                        .context(req.context)
                        .status_code(StatusCode::BAD_REQUEST)
                        .header("content-type", "application/json")
                        .data(json!({"errors": [{"message": "nope"}]}))
                        .build()
                        .unwrap())
                });
            let mut bad_request_router_service =
                plugin.router_service(BoxService::new(mock_bad_request_service));
            let router_req = RouterRequest::fake_builder()
                .header("x-custom", "TEST")
                .header("conditional-custom", "X")
                .header("custom-length", "55")
                .header("content-length", "55")
                .header("content-type", "application/graphql");
            let _router_response = bad_request_router_service
                .ready()
                .await
                .unwrap()
                .call(router_req.build().unwrap())
                .await
                .unwrap()
                .next_response()
                .await
                .unwrap();

            assert_counter!("acme.graphql.custom_req", 1.0);
            assert_histogram_sum!(
                "http.server.request.body.size",
                55.0,
                "http.response.status_code" = 400,
                "acme.my_attribute" = "application/json"
            );
            assert_histogram_sum!("acme.request.length", 55.0);

            let router_req = RouterRequest::fake_builder()
                .header("x-custom", "TEST")
                .header("custom-length", "5")
                .header("content-length", "5")
                .header("content-type", "application/graphql");
            let _router_response = bad_request_router_service
                .ready()
                .await
                .unwrap()
                .call(router_req.build().unwrap())
                .await
                .unwrap()
                .next_response()
                .await
                .unwrap();
            assert_counter!("acme.graphql.custom_req", 1.0);
            assert_histogram_sum!("acme.request.length", 60.0);
            assert_histogram_sum!(
                "http.server.request.body.size",
                60.0,
                "http.response.status_code" = 400,
                "acme.my_attribute" = "application/json"
            );
        }
        .with_metrics()
        .await;
    }

    #[tokio::test]
    async fn test_custom_router_instruments_with_requirement_level() {
        async {
            let plugin = create_plugin_with_config(include_str!(
                "testdata/custom_instruments_level.router.yaml"
            ))
            .await;

            let mut mock_bad_request_service = MockRouterService::new();
            mock_bad_request_service
                .expect_call()
                .times(2)
                .returning(move |req: RouterRequest| {
                    Ok(RouterResponse::fake_builder()
                        .context(req.context)
                        .status_code(StatusCode::BAD_REQUEST)
                        .header("content-type", "application/json")
                        .data(json!({"errors": [{"message": "nope"}]}))
                        .build()
                        .unwrap())
                });
            let mut bad_request_router_service =
                plugin.router_service(BoxService::new(mock_bad_request_service));
            let router_req = RouterRequest::fake_builder()
                .header("x-custom", "TEST")
                .header("conditional-custom", "X")
                .header("custom-length", "55")
                .header("content-length", "55")
                .header("content-type", "application/graphql");
            let _router_response = bad_request_router_service
                .ready()
                .await
                .unwrap()
                .call(router_req.build().unwrap())
                .await
                .unwrap()
                .next_response()
                .await
                .unwrap();

            assert_counter!("acme.graphql.custom_req", 1.0);
            assert_histogram_sum!(
                "http.server.request.body.size",
                55.0,
                "acme.my_attribute" = "application/json",
                "error.type" = "Bad Request",
                "http.response.status_code" = 400,
                "network.protocol.version" = "HTTP/1.1"
            );
            assert_histogram_exists!(
                "http.server.request.duration",
                f64,
                "error.type" = "Bad Request",
                "http.response.status_code" = 400,
                "network.protocol.version" = "HTTP/1.1",
                "http.request.method" = "GET"
            );
            assert_histogram_sum!("acme.request.length", 55.0);

            let router_req = RouterRequest::fake_builder()
                .header("x-custom", "TEST")
                .header("custom-length", "5")
                .header("content-length", "5")
                .header("content-type", "application/graphql");
            let _router_response = bad_request_router_service
                .ready()
                .await
                .unwrap()
                .call(router_req.build().unwrap())
                .await
                .unwrap()
                .next_response()
                .await
                .unwrap();
            assert_counter!("acme.graphql.custom_req", 1.0);
            assert_histogram_sum!("acme.request.length", 60.0);
            assert_histogram_sum!(
                "http.server.request.body.size",
                60.0,
                "http.response.status_code" = 400,
                "acme.my_attribute" = "application/json",
                "error.type" = "Bad Request",
                "http.response.status_code" = 400,
                "network.protocol.version" = "HTTP/1.1"
            );
        }
        .with_metrics()
        .await;
    }

    #[tokio::test]
    async fn test_custom_supergraph_instruments() {
        async {
            let plugin =
                create_plugin_with_config(include_str!("testdata/custom_instruments.router.yaml"))
                    .await;

            let mut mock_bad_request_service = MockSupergraphService::new();
            mock_bad_request_service.expect_call().times(3).returning(
                move |req: SupergraphRequest| {
                    Ok(SupergraphResponse::fake_builder()
                        .context(req.context)
                        .status_code(StatusCode::BAD_REQUEST)
                        .header("content-type", "application/json")
                        .data(json!({"errors": [{"message": "nope"}]}))
                        .build()
                        .unwrap())
                },
            );
            let mut bad_request_supergraph_service =
                plugin.supergraph_service(BoxService::new(mock_bad_request_service));
            let supergraph_req = SupergraphRequest::fake_builder()
                .header("x-custom", "TEST")
                .header("conditional-custom", "X")
                .header("custom-length", "55")
                .header("content-length", "55")
                .header("content-type", "application/graphql")
                .query("Query test { me {name} }")
                .operation_name("test".to_string());
            let _router_response = bad_request_supergraph_service
                .ready()
                .await
                .unwrap()
                .call(supergraph_req.build().unwrap())
                .await
                .unwrap()
                .next_response()
                .await
                .unwrap();

            assert_counter!(
                "acme.graphql.requests",
                1.0,
                "acme.my_attribute" = "application/json",
                "graphql_query" = "Query test { me {name} }",
                "graphql.document" = "Query test { me {name} }"
            );

            let supergraph_req = SupergraphRequest::fake_builder()
                .header("x-custom", "TEST")
                .header("custom-length", "5")
                .header("content-length", "5")
                .header("content-type", "application/graphql")
                .query("Query test { me {name} }")
                .operation_name("test".to_string());

            let _router_response = bad_request_supergraph_service
                .ready()
                .await
                .unwrap()
                .call(supergraph_req.build().unwrap())
                .await
                .unwrap()
                .next_response()
                .await
                .unwrap();
            assert_counter!(
                "acme.graphql.requests",
                2.0,
                "acme.my_attribute" = "application/json",
                "graphql_query" = "Query test { me {name} }",
                "graphql.document" = "Query test { me {name} }"
            );

            let supergraph_req = SupergraphRequest::fake_builder()
                .header("custom-length", "5")
                .header("content-length", "5")
                .header("content-type", "application/graphql")
                .query("Query test { me {name} }")
                .operation_name("test".to_string());

            let _router_response = bad_request_supergraph_service
                .ready()
                .await
                .unwrap()
                .call(supergraph_req.build().unwrap())
                .await
                .unwrap()
                .next_response()
                .await
                .unwrap();
            assert_counter!(
                "acme.graphql.requests",
                2.0,
                "acme.my_attribute" = "application/json",
                "graphql_query" = "Query test { me {name} }",
                "graphql.document" = "Query test { me {name} }"
            );
        }
        .with_metrics()
        .await;
    }

    #[tokio::test]
    async fn test_custom_subgraph_instruments_level() {
        async {
            let plugin = create_plugin_with_config(include_str!(
                "testdata/custom_instruments_level.router.yaml"
            ))
            .await;

            let mut mock_bad_request_service = MockSubgraphService::new();
            mock_bad_request_service.expect_call().times(2).returning(
                move |req: SubgraphRequest| {
                    let mut headers = HeaderMap::new();
                    headers.insert(CONTENT_TYPE, "application/json".parse().unwrap());
                    let errors = vec![
                        graphql::Error::builder()
                            .message("nope".to_string())
                            .extension_code("NOPE")
                            .build(),
                        graphql::Error::builder()
                            .message("nok".to_string())
                            .extension_code("NOK")
                            .build(),
                    ];
                    Ok(SubgraphResponse::fake_builder()
                        .context(req.context)
                        .status_code(StatusCode::BAD_REQUEST)
                        .headers(headers)
                        .errors(errors)
                        .build())
                },
            );
            let mut bad_request_subgraph_service =
                plugin.subgraph_service("test", BoxService::new(mock_bad_request_service));
            let sub_req = http::Request::builder()
                .method("POST")
                .uri("http://test")
                .header("x-custom", "TEST")
                .header("conditional-custom", "X")
                .header("custom-length", "55")
                .header("content-length", "55")
                .header("content-type", "application/graphql")
                .body(graphql::Request::builder().query("{ me {name} }").build())
                .unwrap();
            let subgraph_req = SubgraphRequest::fake_builder()
                .subgraph_request(sub_req)
                .subgraph_name("test".to_string())
                .build();

            let _router_response = bad_request_subgraph_service
                .ready()
                .await
                .unwrap()
                .call(subgraph_req)
                .await
                .unwrap();

            assert_counter!(
                "acme.subgraph.error_reqs",
                1.0,
                graphql_error = opentelemetry::Value::Array(opentelemetry::Array::String(vec![
                    "nope".into(),
                    "nok".into()
                ])),
                subgraph.name = "test"
            );
            let sub_req = http::Request::builder()
                .method("POST")
                .uri("http://test")
                .header("x-custom", "TEST")
                .header("conditional-custom", "X")
                .header("custom-length", "55")
                .header("content-length", "55")
                .header("content-type", "application/graphql")
                .body(graphql::Request::builder().query("{ me {name} }").build())
                .unwrap();
            let subgraph_req = SubgraphRequest::fake_builder()
                .subgraph_request(sub_req)
                .subgraph_name("test".to_string())
                .build();

            let _router_response = bad_request_subgraph_service
                .ready()
                .await
                .unwrap()
                .call(subgraph_req)
                .await
                .unwrap();
            assert_counter!(
                "acme.subgraph.error_reqs",
                2.0,
                graphql_error = opentelemetry::Value::Array(opentelemetry::Array::String(vec![
                    "nope".into(),
                    "nok".into()
                ])),
                subgraph.name = "test"
            );
            assert_histogram_not_exists!("http.client.request.duration", f64);
        }
        .with_metrics()
        .await;
    }

    #[tokio::test]
    async fn test_custom_subgraph_instruments() {
        async {
            let plugin =
                create_plugin_with_config(include_str!("testdata/custom_instruments.router.yaml"))
                    .await;

            let mut mock_bad_request_service = MockSubgraphService::new();
            mock_bad_request_service.expect_call().times(2).returning(
                move |req: SubgraphRequest| {
                    let mut headers = HeaderMap::new();
                    headers.insert(CONTENT_TYPE, "application/json".parse().unwrap());
                    let errors = vec![
                        graphql::Error::builder()
                            .message("nope".to_string())
                            .extension_code("NOPE")
                            .build(),
                        graphql::Error::builder()
                            .message("nok".to_string())
                            .extension_code("NOK")
                            .build(),
                    ];
                    Ok(SubgraphResponse::fake_builder()
                        .context(req.context)
                        .status_code(StatusCode::BAD_REQUEST)
                        .headers(headers)
                        .errors(errors)
                        .build())
                },
            );
            let mut bad_request_subgraph_service =
                plugin.subgraph_service("test", BoxService::new(mock_bad_request_service));
            let sub_req = http::Request::builder()
                .method("POST")
                .uri("http://test")
                .header("x-custom", "TEST")
                .header("conditional-custom", "X")
                .header("custom-length", "55")
                .header("content-length", "55")
                .header("content-type", "application/graphql")
                .body(graphql::Request::builder().query("{ me {name} }").build())
                .unwrap();
            let subgraph_req = SubgraphRequest::fake_builder()
                .subgraph_request(sub_req)
                .subgraph_name("test".to_string())
                .build();

            let _router_response = bad_request_subgraph_service
                .ready()
                .await
                .unwrap()
                .call(subgraph_req)
                .await
                .unwrap();

            assert_counter!(
                "acme.subgraph.error_reqs",
                1.0,
                graphql_error = opentelemetry::Value::Array(opentelemetry::Array::String(vec![
                    "nope".into(),
                    "nok".into()
                ])),
                subgraph.name = "test"
            );
            let sub_req = http::Request::builder()
                .method("POST")
                .uri("http://test")
                .header("x-custom", "TEST")
                .header("conditional-custom", "X")
                .header("custom-length", "55")
                .header("content-length", "55")
                .header("content-type", "application/graphql")
                .body(graphql::Request::builder().query("{ me {name} }").build())
                .unwrap();
            let subgraph_req = SubgraphRequest::fake_builder()
                .subgraph_request(sub_req)
                .subgraph_name("test".to_string())
                .build();

            let _router_response = bad_request_subgraph_service
                .ready()
                .await
                .unwrap()
                .call(subgraph_req)
                .await
                .unwrap();
            assert_counter!(
                "acme.subgraph.error_reqs",
                2.0,
                graphql_error = opentelemetry::Value::Array(opentelemetry::Array::String(vec![
                    "nope".into(),
                    "nok".into()
                ])),
                subgraph.name = "test"
            );
        }
        .with_metrics()
        .await;
    }

    #[tokio::test]
    async fn test_subgraph_metrics_ok() {
        async {
            let plugin =
                create_plugin_with_config(include_str!("testdata/custom_attributes.router.yaml"))
                    .await;

            let mut mock_subgraph_service = MockSubgraphService::new();
            mock_subgraph_service
                .expect_call()
                .times(1)
                .returning(move |req: SubgraphRequest| {
                    let mut extension = Object::new();
                    extension.insert(
                        serde_json_bytes::ByteString::from("status"),
                        serde_json_bytes::Value::String(ByteString::from(
                            "custom_error_for_propagation",
                        )),
                    );
                    let _ = req
                        .context
                        .insert("my_key", "my_custom_attribute_from_context".to_string())
                        .unwrap();
                    Ok(SubgraphResponse::fake_builder()
                        .context(req.context)
                        .error(
                            Error::builder()
                                .message(String::from("an error occured"))
                                .extensions(extension)
                                .extension_code("FETCH_ERROR")
                                .build(),
                        )
                        .build())
                });

            let mut subgraph_service =
                plugin.subgraph_service("my_subgraph_name", BoxService::new(mock_subgraph_service));
            let subgraph_req = SubgraphRequest::fake_builder()
                .subgraph_request(
                    http_ext::Request::fake_builder()
                        .header("test", "my_value_set")
                        .body(
                            Request::fake_builder()
                                .query(String::from("query { test }"))
                                .build(),
                        )
                        .build()
                        .unwrap(),
                )
                .build();
            let _subgraph_response = subgraph_service
                .ready()
                .await
                .unwrap()
                .call(subgraph_req)
                .await
                .unwrap();

            assert_counter!(
                "apollo_router_http_requests_total",
                1,
                "error" = "custom_error_for_propagation",
                "my_key" = "my_custom_attribute_from_context",
                "query_from_request" = "query { test }",
                "status" = "200",
                "subgraph" = "my_subgraph_name",
                "unknown_data" = "default_value"
            );
        }
        .with_metrics()
        .await;
    }

    #[tokio::test]
    async fn test_subgraph_metrics_http_error() {
        async {
            let plugin =
                create_plugin_with_config(include_str!("testdata/custom_attributes.router.yaml"))
                    .await;

            let mut mock_subgraph_service_in_error = MockSubgraphService::new();
            mock_subgraph_service_in_error
                .expect_call()
                .times(1)
                .returning(move |_req: SubgraphRequest| {
                    Err(Box::new(FetchError::SubrequestHttpError {
                        status_code: None,
                        service: String::from("my_subgraph_name_error"),
                        reason: String::from("cannot contact the subgraph"),
                    }))
                });

            let mut subgraph_service = plugin.subgraph_service(
                "my_subgraph_name_error",
                BoxService::new(mock_subgraph_service_in_error),
            );

            let subgraph_req = SubgraphRequest::fake_builder()
                .subgraph_request(
                    http_ext::Request::fake_builder()
                        .header("test", "my_value_set")
                        .body(
                            Request::fake_builder()
                                .query(String::from("query { test }"))
                                .build(),
                        )
                        .build()
                        .unwrap(),
                )
                .build();
            let _subgraph_response = subgraph_service
                .ready()
                .await
                .unwrap()
                .call(subgraph_req)
                .await
                .expect_err("should be an error");

            assert_counter!(
                "apollo_router_http_requests_total",
                1,
                "message" = "cannot contact the subgraph",
                "status" = "500",
                "subgraph" = "my_subgraph_name_error",
                "subgraph_error_extended_code" = "SUBREQUEST_HTTP_ERROR"
            );
        }
        .with_metrics()
        .await;
    }

    #[tokio::test]
    async fn test_subgraph_metrics_bad_request() {
        async {
            let plugin =
                create_plugin_with_config(include_str!("testdata/custom_attributes.router.yaml"))
                    .await;

            let mut mock_bad_request_service = MockSupergraphService::new();
            mock_bad_request_service.expect_call().times(1).returning(
                move |req: SupergraphRequest| {
                    Ok(SupergraphResponse::fake_builder()
                        .context(req.context)
                        .status_code(StatusCode::BAD_REQUEST)
                        .data(json!({"errors": [{"message": "nope"}]}))
                        .build()
                        .unwrap())
                },
            );

            let mut bad_request_supergraph_service =
                plugin.supergraph_service(BoxService::new(mock_bad_request_service));

            let router_req = SupergraphRequest::fake_builder().header("test", "my_value_set");

            let _router_response = bad_request_supergraph_service
                .ready()
                .await
                .unwrap()
                .call(router_req.build().unwrap())
                .await
                .unwrap()
                .next_response()
                .await
                .unwrap();

            assert_counter!(
                "apollo_router_http_requests_total",
                1,
                "another_test" = "my_default_value",
                "error" = "400 Bad Request",
                "myname" = "label_value",
                "renamed_value" = "my_value_set",
                "status" = "400"
            );
        }
        .with_metrics()
        .await;
    }

    #[tokio::test]
    async fn it_test_prometheus_wrong_endpoint() {
        async {
            let plugin =
                create_plugin_with_config(include_str!("testdata/prometheus.router.yaml")).await;

            let mut web_endpoint = plugin
                .web_endpoints()
                .into_iter()
                .next()
                .unwrap()
                .1
                .into_iter()
                .next()
                .unwrap()
                .into_router();

            let http_req_prom = http::Request::get("http://localhost:9090/WRONG/URL/metrics")
                .body(Default::default())
                .unwrap();

            let resp = web_endpoint
                .ready()
                .await
                .unwrap()
                .call(http_req_prom)
                .await
                .unwrap();
            assert_eq!(resp.status(), StatusCode::NOT_FOUND);
        }
        .with_metrics()
        .await;
    }

    #[tokio::test(flavor = "multi_thread")]
    async fn it_test_prometheus_metrics() {
        async {
            let plugin =
                create_plugin_with_config(include_str!("testdata/prometheus.router.yaml")).await;
            make_supergraph_request(plugin.as_ref()).await;
            let prometheus_metrics = get_prometheus_metrics(plugin.as_ref()).await;
            assert_snapshot!(prometheus_metrics);
        }
        .with_metrics()
        .await;
    }

    #[tokio::test(flavor = "multi_thread")]
    async fn it_test_prometheus_metrics_custom_buckets() {
        async {
            let plugin = create_plugin_with_config(include_str!(
                "testdata/prometheus_custom_buckets.router.yaml"
            ))
            .await;
            make_supergraph_request(plugin.as_ref()).await;
            let prometheus_metrics = get_prometheus_metrics(plugin.as_ref()).await;

            assert_snapshot!(prometheus_metrics);
        }
        .with_metrics()
        .await;
    }

    #[tokio::test(flavor = "multi_thread")]
    async fn it_test_prometheus_metrics_custom_buckets_for_specific_metrics() {
        async {
            let plugin = create_plugin_with_config(include_str!(
                "testdata/prometheus_custom_buckets_specific_metrics.router.yaml"
            ))
            .await;
            make_supergraph_request(plugin.as_ref()).await;
            let prometheus_metrics = get_prometheus_metrics(plugin.as_ref()).await;

            assert_snapshot!(prometheus_metrics);
        }
        .with_metrics()
        .await;
    }

    #[test]
    fn it_test_send_headers_to_studio() {
        let fw_headers = ForwardHeaders::Only(vec![
            HeaderName::from_static("test"),
            HeaderName::from_static("apollo-x-name"),
        ]);
        let mut headers = HeaderMap::new();
        headers.insert(
            HeaderName::from_static("authorization"),
            HeaderValue::from_static("xxx"),
        );
        headers.insert(
            HeaderName::from_static("test"),
            HeaderValue::from_static("content"),
        );
        headers.insert(
            HeaderName::from_static("referer"),
            HeaderValue::from_static("test"),
        );
        headers.insert(
            HeaderName::from_static("foo"),
            HeaderValue::from_static("bar"),
        );
        headers.insert(
            HeaderName::from_static("apollo-x-name"),
            HeaderValue::from_static("polaris"),
        );
        let filtered_headers = super::filter_headers(&headers, &fw_headers);
        assert_eq!(
            filtered_headers.as_str(),
            r#"{"apollo-x-name":["polaris"],"test":["content"]}"#
        );
        let filtered_headers = super::filter_headers(&headers, &ForwardHeaders::None);
        assert_eq!(filtered_headers.as_str(), "{}");
    }

    #[tokio::test]
    async fn test_handle_error_throttling() {
        let error_map = DashMap::new();
        // Set up a fake subscriber so we can check log events. If this is useful then maybe it can be factored out into something reusable
        #[derive(Default)]
        struct TestVisitor {
            log_entries: Vec<String>,
        }

        #[derive(Default, Clone)]
        struct TestLayer {
            visitor: Arc<Mutex<TestVisitor>>,
        }
        impl TestLayer {
            fn assert_log_entry_count(&self, message: &str, expected: usize) {
                let log_entries = self.visitor.lock().unwrap().log_entries.clone();
                let actual = log_entries.iter().filter(|e| e.contains(message)).count();
                assert_eq!(actual, expected);
            }
        }
        impl Visit for TestVisitor {
            fn record_debug(&mut self, field: &Field, value: &dyn Debug) {
                self.log_entries
                    .push(format!("{}={:?}", field.name(), value));
            }
        }

        impl<S> Layer<S> for TestLayer
        where
            S: Subscriber,
            Self: 'static,
        {
            fn on_event(&self, event: &Event<'_>, _ctx: Context<'_, S>) {
                event.record(self.visitor.lock().unwrap().deref_mut())
            }
        }

        let test_layer = TestLayer::default();

        async {
            // Log twice rapidly, they should get deduped
            handle_error_internal(
                opentelemetry::global::Error::Other("other error".to_string()),
                &error_map,
            );
            handle_error_internal(
                opentelemetry::global::Error::Other("other error".to_string()),
                &error_map,
            );
            handle_error_internal(
                opentelemetry::global::Error::Trace("trace error".to_string().into()),
                &error_map,
            );
        }
        .with_subscriber(tracing_subscriber::registry().with(test_layer.clone()))
        .await;

        test_layer.assert_log_entry_count("other error", 1);
        test_layer.assert_log_entry_count("trace error", 1);

        // Sleep a bit and then log again, it should get logged
        tokio::time::sleep(Duration::from_millis(200)).await;
        async {
            handle_error_internal(
                opentelemetry::global::Error::Other("other error".to_string()),
                &error_map,
            );
        }
        .with_subscriber(tracing_subscriber::registry().with(test_layer.clone()))
        .await;
        test_layer.assert_log_entry_count("other error", 2);
    }

    #[tokio::test]
    async fn test_custom_trace_id_propagator_strip_dashes_in_trace_id() {
        let header = String::from("x-trace-id");
        let trace_id = String::from("04f9e396-465c-4840-bc2b-f493b8b1a7fc");
        let expected_trace_id = String::from("04f9e396465c4840bc2bf493b8b1a7fc");

        let propagator = CustomTraceIdPropagator::new(header.clone());
        let mut headers: HashMap<String, String> = HashMap::new();
        headers.insert(header, trace_id);
        let span = propagator.extract_span_context(&headers);
        assert!(span.is_some());
        assert_eq!(span.unwrap().trace_id().to_string(), expected_trace_id);
    }
}<|MERGE_RESOLUTION|>--- conflicted
+++ resolved
@@ -459,12 +459,10 @@
                                 }
                             }
 
-<<<<<<< HEAD
                             if let Some(temp_stats) = response
                                 .context
                                 .extensions()
-                                .lock()
-                                .get::<ExtendedReferenceStats>()
+                                .with_lock(|lock| lock.get::<ExtendedReferenceStats>().cloned())
                             {
                                 // todo store in report somewhere instead of logging out.
                                 // todo probs need to sort there too.
@@ -482,18 +480,6 @@
                                 println!("ExtendedReferenceStats: {:?}", sorted_vecs);
                             }
 
-                            if response
-                                .context
-                                .extensions()
-                                .lock()
-                                .get::<Arc<UsageReporting>>()
-                                .map(|u| {
-                                    u.stats_report_key == "## GraphQLValidationFailure\n"
-                                        || u.stats_report_key == "## GraphQLParseFailure\n"
-                                })
-                                .unwrap_or(false)
-                            {
-=======
                             if response.context.extensions().with_lock(|lock| {
                                 lock.get::<Arc<UsageReporting>>()
                                     .map(|u| {
@@ -502,7 +488,6 @@
                                     })
                                     .unwrap_or(false)
                             }) {
->>>>>>> 956e6533
                                 Self::update_apollo_metrics(
                                     &response.context,
                                     field_level_instrumentation_ratio,
@@ -1402,19 +1387,10 @@
         operation_kind: OperationKind,
         operation_subtype: Option<OperationSubType>,
     ) {
-<<<<<<< HEAD
-        //here? 
-        let metrics = if let Some(usage_reporting) = {
-            let lock = context.extensions().lock();
-            let urp = lock.get::<Arc<UsageReporting>>();
-            urp.cloned()
-        } {
-=======
         let metrics = if let Some(usage_reporting) = context
             .extensions()
             .with_lock(|lock| lock.get::<Arc<UsageReporting>>().cloned())
         {
->>>>>>> 956e6533
             let licensed_operation_count =
                 licensed_operation_count(&usage_reporting.stats_report_key);
             let persisted_query_hit = context
