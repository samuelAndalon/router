--- conflicted
+++ resolved
@@ -94,11 +94,7 @@
             .delegate(delegate)
             .allow(
                 Regex::new(
-<<<<<<< HEAD
-                    r"apollo\.(graphos\.cloud|router\.(operations?|config|schema|query|telemetry))(\..*|$)",
-=======
-                    r"apollo\.(graphos\.cloud|router\.(operations?|lifecycle|config|schema|query|query_planning))(\..*|$)",
->>>>>>> a9b8d0ed
+                    r"apollo\.(graphos\.cloud|router\.(operations?|lifecycle|config|schema|query|query_planning|telemetry))(\..*|$)",
                 )
                 .expect("regex should have been valid"),
             )
