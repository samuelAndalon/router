
[package]
name = "router-fuzz"
version = "0.0.0"
authors = ["Automatically generated"]
publish = false
edition = "2018"

[package.metadata]
cargo-fuzz = true

[dependencies]
libfuzzer-sys = "0.4"
apollo-compiler.workspace = true
apollo-parser.workspace = true
apollo-smith.workspace = true
env_logger = "0.10.2"
log = "0.4"
reqwest = { workspace = true, features = ["json", "blocking"] }
serde_json.workspace = true
tokio.workspace = true
# note: this dependency should _always_ be pinned, prefix the version with an `=`
<<<<<<< HEAD
router-bridge = "=0.5.30+v2.8.3"
=======
router-bridge = "=0.5.31+v2.8.5"
>>>>>>> e730d6a2

[dev-dependencies]
anyhow = "1"
apollo-router = { path = "../apollo-router" }
async-trait.workspace = true
schemars.workspace = true
serde.workspace = true
serde_json_bytes.workspace = true
tower.workspace = true
http.workspace = true

[[example]]
name = "usage_reporting_router"

[[bin]]
name = "invariant_router"
path = "fuzz_targets/invariant_router.rs"
test = false
doc = false

[[bin]]
name = "router"
path = "fuzz_targets/router.rs"
test = false
doc = false

[[bin]]
name = "router_errors"
path = "fuzz_targets/router_errors.rs"
test = false
doc = false

[[bin]]
name = "federation"
path = "fuzz_targets/federation.rs"
test = false
doc = false<|MERGE_RESOLUTION|>--- conflicted
+++ resolved
@@ -20,11 +20,7 @@
 serde_json.workspace = true
 tokio.workspace = true
 # note: this dependency should _always_ be pinned, prefix the version with an `=`
-<<<<<<< HEAD
-router-bridge = "=0.5.30+v2.8.3"
-=======
 router-bridge = "=0.5.31+v2.8.5"
->>>>>>> e730d6a2
 
 [dev-dependencies]
 anyhow = "1"
