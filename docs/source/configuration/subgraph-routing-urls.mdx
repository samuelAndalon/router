---
title: Configuring runtime subgraph routing URLs.
description: Overriding the default subgraph URLs used during query plan execution.
---

import { Link } from 'gatsby';

By default, the router uses subgraph URLs defined in the schema so there is no further configuration needed.
But when you need to override those addresses locally, you can do that in your [YAML configuration file](#configuration-file).

<<<<<<< HEAD
- By default, you don't need this.  We use the subgraph routing URLs that exist in the supergraph.
- Setting these overrides those values.

---

By default, the routing URLs for subgraphs are included in the supergraph during composition, either in Apollo Studio or in Rover.  In the event that you need to override the URL that is provided - for example, to account for changing network topography - you can change override this.

### Example

In this example the `accounts` subgraph URL is overridden to point to `http://localhost:2525` and the value which was specified during composition in either Apollo Studio or Rover will be ignored.

```yaml{3}
override_subgraph_url:
  # subgraph_name: new_url
  accounts: "http://localhost:2525"
=======
This will override the URL for the accounts subgraph:

```yaml
override_subgraph_url:
  accounts: http://localhost:8080
>>>>>>> 78896e5d
```<|MERGE_RESOLUTION|>--- conflicted
+++ resolved
@@ -5,30 +5,15 @@
 
 import { Link } from 'gatsby';
 
-By default, the router uses subgraph URLs defined in the schema so there is no further configuration needed.
-But when you need to override those addresses locally, you can do that in your [YAML configuration file](#configuration-file).
+By default, the router uses subgraph URLs defined in the supergraph schema during composition, either in Apollo Studio or in Rover.  In this case, there is usually no further configuration needed.
 
-<<<<<<< HEAD
-- By default, you don't need this.  We use the subgraph routing URLs that exist in the supergraph.
-- Setting these overrides those values.
-
----
-
-By default, the routing URLs for subgraphs are included in the supergraph during composition, either in Apollo Studio or in Rover.  In the event that you need to override the URL that is provided - for example, to account for changing network topography - you can change override this.
+In the event that you need to override the URL that is provided - for example, to account for changing network topography - you can change override specific subgraphs configuration in your [YAML configuration file](#configuration-file).
 
 ### Example
 
-In this example the `accounts` subgraph URL is overridden to point to `http://localhost:2525` and the value which was specified during composition in either Apollo Studio or Rover will be ignored.
-
-```yaml{3}
-override_subgraph_url:
-  # subgraph_name: new_url
-  accounts: "http://localhost:2525"
-=======
-This will override the URL for the accounts subgraph:
+In this example the `accounts` subgraph URL is overridden to point to `http://localhost:8080` and the value which was specified during composition in either Apollo Studio or Rover will be ignored.
 
 ```yaml
 override_subgraph_url:
   accounts: http://localhost:8080
->>>>>>> 78896e5d
 ```