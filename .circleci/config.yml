--- conflicted
+++ resolved
@@ -30,17 +30,12 @@
 parameters:
   cache_version:
     type: string
-<<<<<<< HEAD
-    # increment that one to invalidate all the caches
-    default: v10.{{ checksum "rust-toolchain.toml" }}
-=======
     # increment this to invalidate all the caches
     default: v11.{{ arch}}-{{ checksum "rust-toolchain.toml" }}
   jaeger_version:
     type: string
     # update this as new versions of jaeger become available
     default: "1.33.0"
->>>>>>> 98a46c59
 
 # These are common environment variables that we want to set on on all jobs.
 # While these could conceivably be set on the CircleCI project settings'
